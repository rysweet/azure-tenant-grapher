--- conflicted
+++ resolved
@@ -10,11 +10,7 @@
 
 ---
 
-<<<<<<< HEAD
-## Project: pr600
-=======
 ## Project: azure-tenant-grapher
->>>>>>> d0f8748a
 
 ## Overview
 
@@ -32,11 +28,8 @@
 
 - **Language**: Python
 - **Language**: JavaScript/TypeScript
-<<<<<<< HEAD
-=======
 - **Language**: Rust
 - **Language**: Go
->>>>>>> d0f8748a
 - **Framework**: [Main framework if applicable]
 - **Database**: [Database system if applicable]
 
