#!/usr/bin/env python3
"""Create rich delegation package for backlog item.

Usage:
    python create_delegation.py BACKLOG_ID [--project-root PATH] [--agent AGENT]

Returns JSON delegation package with comprehensive context.
"""

import argparse
import json
import re
import sys
from pathlib import Path
from typing import Any

import yaml


def load_yaml(path: Path) -> dict[str, Any]:
    """Load YAML file safely."""
    if not path.exists():
        return {}
    with open(path) as f:
        return yaml.safe_load(f) or {}


def categorize_item(item: dict) -> str:
    """Categorize backlog item."""
    text = (item.get("title", "") + " " + item.get("description", "")).lower()

    if any(kw in text for kw in ["fix", "bug", "issue", "error", "broken"]):
        return "bug"
    if any(kw in text for kw in ["test", "coverage", "verify", "validate"]):
        return "test"
    if any(kw in text for kw in ["document", "docs", "readme", "comment"]):
        return "documentation"
    if any(kw in text for kw in ["refactor", "clean", "improve", "optimize"]):
        return "refactor"
    if any(kw in text for kw in ["add", "implement", "create", "new", "feature"]):
        return "feature"

    return "other"


def estimate_complexity(item: dict) -> str:
    """Estimate complexity."""
    hours = item.get("estimated_hours", 4)
    if hours < 2:
        return "simple"
    if hours <= 6:
        return "medium"
    return "complex"


<<<<<<< HEAD
def find_relevant_files(item: dict, project_root: Path, max_files: int = 10) -> list[str]:
=======
def find_relevant_files(item: dict, project_root: Path, max_files: int = 10) -> List[str]:
>>>>>>> d0f8748a
    """Find files relevant to backlog item."""
    # Extract keywords from title/description
    text = item.get("title", "") + " " + item.get("description", "")
    words = re.findall(r"\b\w{3,}\b", text.lower())
    keywords = set(words) - {"the", "and", "for", "with", "from", "this", "that"}

    relevant = []

    # Search Python files in common locations
    search_paths = [
        project_root / "src",
        project_root / ".claude" / "tools",
        project_root / "tests",
    ]

    for search_path in search_paths:
        if not search_path.exists():
            continue

        for py_file in search_path.rglob("*.py"):
            # Check if filename or parent dir matches keywords
            file_parts = py_file.stem.lower().split("_")
            if any(kw in file_parts for kw in keywords):
                try:
                    rel_path = py_file.relative_to(project_root)
                    relevant.append(str(rel_path))
                except ValueError:
                    pass

    return relevant[:max_files]


def find_similar_patterns(item: dict, category: str) -> list[str]:
    """Find similar code patterns (guidance)."""
    patterns = []

    if category == "feature":
        patterns.extend(
            [
                "Look for similar feature implementations in src/",
                "Check existing tests for pattern examples",
                "Follow existing code organization patterns",
            ]
        )
    elif category == "bug":
        patterns.extend(
            [
                "Search for similar error handling patterns",
                "Look for existing fixes to similar issues",
                "Check test suite for regression test patterns",
            ]
        )
    elif category == "test":
        patterns.extend(
            [
                "Review existing test structure in tests/",
                "Check conftest.py for fixture patterns",
                "Match current test naming conventions",
            ]
        )
    elif category == "refactor":
        patterns.extend(
            [
                "Ensure all existing tests still pass",
                "Follow current architectural patterns",
                "Maintain backward compatibility",
            ]
        )
    else:
        patterns.extend(
            [
                "Follow existing code organization patterns",
                "Match current naming conventions",
                "Adhere to project philosophy (ruthless simplicity)",
            ]
        )

    return patterns[:5]


def generate_test_requirements(category: str) -> list[str]:
    """Generate test requirements based on category."""
    if category == "feature":
        return [
            "Unit tests for new functions/classes",
            "Integration tests for feature workflow",
            "Edge case coverage (empty inputs, invalid data)",
            "Test success and error paths",
        ]
    if category == "bug":
        return [
            "Regression test that fails before fix",
            "Test passes after fix",
            "Test edge cases related to bug",
        ]
    if category == "refactor":
        return [
            "All existing tests still pass",
            "No behavior changes",
            "Code coverage maintained or improved",
        ]
    if category == "test":
        return [
            "Tests cover stated requirements",
            "Tests are maintainable and clear",
            "Tests run quickly (< 1s per test)",
        ]
    return [
        "Add tests appropriate for changes",
        "Ensure existing tests pass",
    ]


def generate_architectural_notes(item: dict, category: str, complexity: str) -> str:
    """Generate architectural guidance."""
    notes = []

    # Complexity-based
    if complexity == "simple":
        notes.append("Keep it simple - single file or function if possible")
    elif complexity == "complex":
        notes.append("Break into smaller, testable components")
        notes.append("Consider creating module structure with clear contracts")

    # Category-specific
    if category == "feature":
        notes.append("Follow existing patterns in codebase")
        notes.append("Consider extension points for future needs")
    elif category == "refactor":
        notes.append("Maintain backward compatibility unless explicitly removing")
        notes.append("Make changes incrementally if possible")

    return "\n".join(f"- {note}" for note in notes)


def generate_agent_instructions(agent: str, category: str) -> str:
    """Generate agent-specific instructions."""
    templates = {
        "builder": """1. Analyze requirements and examine relevant files listed below
2. Design solution following existing patterns
3. Implement working code (no stubs or placeholders)
4. Add comprehensive tests per test requirements
5. Follow architectural notes
6. Update documentation

Focus on ruthless simplicity. Start with simplest solution that works.""",
        "reviewer": """1. Review code for philosophy compliance
2. Verify no stubs, placeholders, or dead code
3. Check test coverage against requirements
4. Validate architectural notes followed
5. Look for unnecessary complexity
6. Ensure documentation updated

Focus on ruthless simplicity and zero-BS implementation.""",
        "tester": """1. Analyze behavior and contracts
2. Review test requirements below
3. Design tests for edge cases
4. Implement comprehensive coverage
5. Verify all tests pass
6. Document test scenarios

Focus on testing behavior, not implementation details.""",
    }

    base = templates.get(agent, "Complete task following project philosophy")

    # Add category-specific guidance
    if category == "bug":
        base += "\n\n**Bug Fix Workflow**: Write failing test first, then fix, verify test passes."
    elif category == "refactor":
        base += (
            "\n\n**Refactor Workflow**: Ensure tests pass before and after. No behavior changes."
        )

    return base


def load_project_context(project_root: Path) -> str:
    """Load project context from config and roadmap."""
    pm_dir = project_root / ".pm"
    config = load_yaml(pm_dir / "config.yaml")

    context = f"""**Project**: {config.get("project_name", "Unknown")}
**Type**: {config.get("project_type", "other")}
**Quality Bar**: {config.get("quality_bar", "balanced")}

**Primary Goals**:
"""

    for goal in config.get("primary_goals", []):
        context += f"- {goal}\n"

    # Add roadmap snippet
    roadmap_path = pm_dir / "roadmap.md"
    if roadmap_path.exists():
        roadmap = roadmap_path.read_text()
        context += f"\n**Roadmap Summary**:\n{roadmap[:500]}..."

    return context


def create_delegation_package(backlog_id: str, project_root: Path, agent: str = "builder") -> dict:
    """Create comprehensive delegation package."""
    pm_dir = project_root / ".pm"

    # Load backlog
    backlog_data = load_yaml(pm_dir / "backlog" / "items.yaml")
    items = backlog_data.get("items", [])

    # Find backlog item
    item = next((i for i in items if i["id"] == backlog_id), None)
    if not item:
        raise ValueError(f"Backlog item {backlog_id} not found")

    # Analyze item
    category = categorize_item(item)
    complexity = estimate_complexity(item)
    relevant_files = find_relevant_files(item, project_root)
    similar_patterns = find_similar_patterns(item, category)
    test_requirements = generate_test_requirements(category)
    arch_notes = generate_architectural_notes(item, category, complexity)
    instructions = generate_agent_instructions(agent, category)
    project_context = load_project_context(project_root)

    # Success criteria
    success_criteria = [
        "All requirements implemented and working",
        "Tests pass (if applicable)",
        "Code follows project philosophy (ruthless simplicity)",
        "No stubs or placeholders",
        "Documentation updated",
    ]

    return {
        "backlog_item": {
            "id": item["id"],
            "title": item["title"],
            "description": item.get("description", ""),
            "priority": item.get("priority", "MEDIUM"),
            "estimated_hours": item.get("estimated_hours", 4),
            "tags": item.get("tags", []),
        },
        "agent_role": agent,
        "category": category,
        "complexity": complexity,
        "project_context": project_context,
        "instructions": instructions,
        "relevant_files": relevant_files,
        "similar_patterns": similar_patterns,
        "test_requirements": test_requirements,
        "architectural_notes": arch_notes,
        "success_criteria": success_criteria,
    }


def main():
    """Main entry point."""
    parser = argparse.ArgumentParser(description="Create delegation package for backlog item")
    parser.add_argument("backlog_id", help="Backlog item ID (e.g., BL-001)")
    parser.add_argument(
        "--project-root", type=Path, default=Path.cwd(), help="Project root directory"
    )
    parser.add_argument("--agent", default="builder", help="Agent role (builder, reviewer, tester)")

    args = parser.parse_args()

    try:
        package = create_delegation_package(args.backlog_id, args.project_root, args.agent)
        print(json.dumps(package, indent=2))
        return 0
    except Exception as e:
        print(json.dumps({"error": str(e)}), file=sys.stderr)
        return 1


if __name__ == "__main__":
    sys.exit(main())<|MERGE_RESOLUTION|>--- conflicted
+++ resolved
@@ -12,12 +12,12 @@
 import re
 import sys
 from pathlib import Path
-from typing import Any
+from typing import Any, Dict, List
 
 import yaml
 
 
-def load_yaml(path: Path) -> dict[str, Any]:
+def load_yaml(path: Path) -> Dict[str, Any]:
     """Load YAML file safely."""
     if not path.exists():
         return {}
@@ -53,11 +53,7 @@
     return "complex"
 
 
-<<<<<<< HEAD
-def find_relevant_files(item: dict, project_root: Path, max_files: int = 10) -> list[str]:
-=======
 def find_relevant_files(item: dict, project_root: Path, max_files: int = 10) -> List[str]:
->>>>>>> d0f8748a
     """Find files relevant to backlog item."""
     # Extract keywords from title/description
     text = item.get("title", "") + " " + item.get("description", "")
@@ -90,7 +86,7 @@
     return relevant[:max_files]
 
 
-def find_similar_patterns(item: dict, category: str) -> list[str]:
+def find_similar_patterns(item: dict, category: str) -> List[str]:
     """Find similar code patterns (guidance)."""
     patterns = []
 
@@ -138,7 +134,7 @@
     return patterns[:5]
 
 
-def generate_test_requirements(category: str) -> list[str]:
+def generate_test_requirements(category: str) -> List[str]:
     """Generate test requirements based on category."""
     if category == "feature":
         return [
