"""Unit tests for session monitoring module.

Testing pyramid distribution:
- This file contains 18 unit tests (~60% of unit test coverage for this module)
- Tests focus on resource monitoring with/without psutil, limit checking, and JSON output
"""

import sys
import json
import pytest
from pathlib import Path
from unittest.mock import patch, MagicMock, Mock
from datetime import datetime, timedelta
from io import StringIO

# Add scripts directory to path for imports
sys.path.insert(0, str(Path(__file__).parent.parent / "scripts"))

# Import with error handling for syntax issues in the original script
try:
    from monitor_session import (
        get_process_info,
        monitor_session,
        HAS_PSUTIL
    )
    # Import limits safely
    import monitor_session as ms
    MAX_MEMORY_MB = getattr(ms, 'MAX_MEMORY_MB', 4096)
    SESSION_TIMEOUT_MIN = getattr(ms, 'SESSION_TIMEOUT_MIN', 30)
except SyntaxError:
    # If there's a syntax error, skip these tests
    pytest.skip("monitor_session.py has syntax errors", allow_module_level=True)
except ImportError as e:
    pytest.skip(f"Cannot import monitor_session: {e}", allow_module_level=True)


# ============================================================================
# PROCESS INFO TESTS (6 tests)
# ============================================================================

class TestProcessInfo:
    """Test process information gathering."""

    @pytest.mark.skipif(not HAS_PSUTIL, reason="psutil not available")
    def test_get_process_info_with_psutil_valid_pid(self):
        """Test getting process info with psutil for valid PID."""
        import os
        current_pid = os.getpid()

        info = get_process_info(current_pid)

        assert info is not None
        assert "cpu_percent" in info
        assert "memory_mb" in info
        assert "status" in info
        assert "create_time" in info
        assert isinstance(info["memory_mb"], float)
        assert info["memory_mb"] > 0

    @pytest.mark.skipif(not HAS_PSUTIL, reason="psutil not available")
    def test_get_process_info_with_invalid_pid(self):
        """Test getting process info for non-existent PID."""
        # Use a PID that definitely doesn't exist
        invalid_pid = 999999

        info = get_process_info(invalid_pid)

        assert info is None

    def test_get_process_info_without_psutil(self):
        """Test that function returns None when psutil unavailable."""
        with patch("monitor_session.HAS_PSUTIL", False):
            info = get_process_info(12345)
            assert info is None

    @pytest.mark.skipif(not HAS_PSUTIL, reason="psutil not available")
    def test_process_info_structure(self):
        """Test that process info has correct structure."""
        import os
        current_pid = os.getpid()

        info = get_process_info(current_pid)

        if info:  # May be None on some systems
            assert isinstance(info, dict)
            assert all(key in info for key in ["cpu_percent", "memory_mb", "status", "create_time"])
            assert isinstance(info["cpu_percent"], (int, float))
            assert isinstance(info["memory_mb"], (int, float))
            assert isinstance(info["status"], str)
            assert isinstance(info["create_time"], datetime)

    @pytest.mark.skipif(not HAS_PSUTIL, reason="psutil not available")
    def test_process_info_memory_units(self):
        """Test that memory is reported in MB."""
        import os
        current_pid = os.getpid()

        info = get_process_info(current_pid)

        if info:
            # Memory should be in reasonable MB range (not bytes)
            assert 0 < info["memory_mb"] < 100000  # Less than 100GB is reasonable

    @pytest.mark.skipif(not HAS_PSUTIL, reason="psutil not available")
    def test_process_info_exception_handling(self):
        """Test exception handling in get_process_info."""
        with patch("monitor_session.psutil.Process") as mock_process:
            mock_process.side_effect = Exception("Unexpected error")

            info = get_process_info(12345)

            # Should handle exception and return None
            assert info is None


# ============================================================================
# MONITORING SESSION TESTS (6 tests)
# ============================================================================

class TestMonitoringSession:
    """Test monitoring session functionality."""

    def test_monitor_session_missing_pid_file(self, tmp_path, capsys):
        """Test monitoring with missing PID file."""
        pid_file = tmp_path / "missing.pid"

        monitor_session(str(pid_file), interval=1)

        captured = capsys.readouterr()
        output = json.loads(captured.out)

        assert "error" in output
        assert "Session not running" in output["error"]

    def test_monitor_session_invalid_pid_file_content(self, tmp_path, capsys):
        """Test monitoring with invalid PID file content."""
        pid_file = tmp_path / "invalid.pid"
        pid_file.write_text("not_a_number\n")

        monitor_session(str(pid_file), interval=1)

        captured = capsys.readouterr()
        output = json.loads(captured.out)

        assert "error" in output
        assert "Failed to read PID file" in output["error"]

    def test_monitor_session_without_psutil(self, mock_pid_file, capsys):
        """Test monitoring without psutil (limited monitoring)."""
        with patch("monitor_session.HAS_PSUTIL", False):
            # Mock os.kill to simulate process exists
            with patch("os.kill") as mock_kill:
                mock_kill.return_value = None  # Process exists

                monitor_session(str(mock_pid_file), interval=1)

                captured = capsys.readouterr()
                lines = captured.out.strip().split("\n")

                # Should output warning about psutil and status
                first_output = json.loads(lines[0])
                assert "warning" in first_output or "status" in first_output

    def test_monitor_session_process_not_found(self, tmp_path, capsys):
        """Test monitoring when process is not found."""
        pid_file = tmp_path / "test.pid"
        # Use a PID that doesn't exist
        pid_file.write_text("999999\n")

        with patch("monitor_session.HAS_PSUTIL", True):
            with patch("monitor_session.get_process_info") as mock_get_info:
                mock_get_info.return_value = None

                monitor_session(str(pid_file), interval=1)

                captured = capsys.readouterr()
                output = json.loads(captured.out)

                assert "error" in output
                assert "Process not found" in output["error"]

    @pytest.mark.skipif(not HAS_PSUTIL, reason="psutil not available")
    def test_monitor_session_memory_limit_exceeded(self, tmp_path, capsys):
        """Test monitoring with memory limit exceeded."""
        import os
        pid_file = tmp_path / "test.pid"
        pid_file.write_text(f"{os.getpid()}\n")

        # Mock process info to return high memory usage
        mock_info = {
            "cpu_percent": 5.0,
            "memory_mb": MAX_MEMORY_MB + 1000,  # Exceed limit
            "status": "running",
            "create_time": datetime.now() - timedelta(minutes=5)
        }

        with patch("monitor_session.get_process_info") as mock_get_info:
            # First call returns start info, second call returns high memory
            mock_get_info.side_effect = [mock_info, mock_info]

            monitor_session(str(pid_file), interval=0.1)

            captured = capsys.readouterr()
            outputs = [json.loads(line) for line in captured.out.strip().split("\n")]

            # Should have warning about memory limit
<<<<<<< HEAD
            assert any(
                "warnings" in output and len(output.get("warnings", [])) > 0 for output in outputs
            )
=======
            assert any("warnings" in output and len(output.get("warnings", [])) > 0 for output in outputs)
>>>>>>> d0f8748a

    @pytest.mark.skipif(not HAS_PSUTIL, reason="psutil not available")
    def test_monitor_session_timeout_exceeded(self, tmp_path, capsys):
        """Test monitoring with session timeout exceeded."""
        import os
        pid_file = tmp_path / "test.pid"
        pid_file.write_text(f"{os.getpid()}\n")

        # Mock process info with old start time
        mock_info = {
            "cpu_percent": 1.0,
            "memory_mb": 100.0,
            "status": "running",
            "create_time": datetime.now() - timedelta(minutes=SESSION_TIMEOUT_MIN + 10)
        }

        with patch("monitor_session.get_process_info") as mock_get_info:
            mock_get_info.side_effect = [mock_info, mock_info]

            monitor_session(str(pid_file), interval=0.1)

            captured = capsys.readouterr()
            outputs = [json.loads(line) for line in captured.out.strip().split("\n")]

            # Should have warning about timeout
<<<<<<< HEAD
            assert any(
                "warnings" in output and len(output.get("warnings", [])) > 0 for output in outputs
            )
=======
            assert any("warnings" in output and len(output.get("warnings", [])) > 0 for output in outputs)
>>>>>>> d0f8748a


# ============================================================================
# JSON OUTPUT FORMAT TESTS (6 tests)
# ============================================================================

class TestJSONOutputFormat:
    """Test JSON output format from monitoring."""

    def test_json_output_structure_error(self, tmp_path, capsys):
        """Test JSON structure for error messages."""
        pid_file = tmp_path / "missing.pid"

        monitor_session(str(pid_file), interval=1)

        captured = capsys.readouterr()
        output = json.loads(captured.out)

        assert isinstance(output, dict)
        assert "error" in output

    def test_json_output_structure_warning(self, tmp_path, capsys):
        """Test JSON structure for warnings (without psutil)."""
        pid_file = tmp_path / "test.pid"
        pid_file.write_text("12345\n")

        with patch("monitor_session.HAS_PSUTIL", False):
            with patch("os.kill") as mock_kill:
                mock_kill.return_value = None

                monitor_session(str(pid_file), interval=1)

                captured = capsys.readouterr()
                lines = captured.out.strip().split("\n")

                for line in lines:
                    output = json.loads(line)
                    assert isinstance(output, dict)

    @pytest.mark.skipif(not HAS_PSUTIL, reason="psutil not available")
    def test_json_output_structure_status(self, tmp_path, capsys):
        """Test JSON structure for status updates."""
        import os
        pid_file = tmp_path / "test.pid"
        pid_file.write_text(f"{os.getpid()}\n")

        mock_info = {
            "cpu_percent": 5.0,
            "memory_mb": 100.0,
            "status": "running",
            "create_time": datetime.now() - timedelta(minutes=5)
        }

        with patch("monitor_session.get_process_info") as mock_get_info:
            # Return info once, then None to end monitoring
            mock_get_info.side_effect = [mock_info, mock_info, None]

            monitor_session(str(pid_file), interval=0.1)

            captured = capsys.readouterr()
            lines = [line for line in captured.out.strip().split("\n") if line]

            # Parse all JSON outputs
            outputs = [json.loads(line) for line in lines]

            # Should have monitoring_started and status messages
            assert any(output.get("status") == "monitoring_started" for output in outputs)

    def test_json_output_numeric_precision(self, tmp_path, capsys):
        """Test that numeric values have appropriate precision."""
        import os
        pid_file = tmp_path / "test.pid"
        pid_file.write_text(f"{os.getpid()}\n")

        mock_info = {
            "cpu_percent": 12.3456,
            "memory_mb": 234.5678,
            "status": "running",
            "create_time": datetime.now()
        }

        with patch("monitor_session.HAS_PSUTIL", True):
            with patch("monitor_session.get_process_info") as mock_get_info:
                mock_get_info.side_effect = [mock_info, mock_info, None]

                monitor_session(str(pid_file), interval=0.1)

                captured = capsys.readouterr()
                lines = [line for line in captured.out.strip().split("\n") if line]

                for line in lines:
                    output = json.loads(line)
                    # Check numeric values are rounded appropriately
                    if "memory_mb" in output:
                        assert isinstance(output["memory_mb"], (int, float))
                    if "cpu_percent" in output:
                        assert isinstance(output["cpu_percent"], (int, float))

    def test_json_output_warnings_list(self, tmp_path, capsys):
        """Test that warnings are output as a list."""
        import os
        pid_file = tmp_path / "test.pid"
        pid_file.write_text(f"{os.getpid()}\n")

        # Mock high memory and long duration
        mock_info = {
            "cpu_percent": 5.0,
            "memory_mb": MAX_MEMORY_MB + 1000,
            "status": "running",
            "create_time": datetime.now() - timedelta(minutes=SESSION_TIMEOUT_MIN + 10)
        }

        with patch("monitor_session.HAS_PSUTIL", True):
            with patch("monitor_session.get_process_info") as mock_get_info:
                mock_get_info.side_effect = [mock_info, mock_info]

                monitor_session(str(pid_file), interval=0.1)

                captured = capsys.readouterr()
                lines = [line for line in captured.out.strip().split("\n") if line]

                # Find status output with warnings
                for line in lines:
                    output = json.loads(line)
                    if "warnings" in output:
                        assert isinstance(output["warnings"], list)
                        assert len(output["warnings"]) > 0

    def test_json_parseable_output(self, tmp_path, capsys):
        """Test that all output lines are valid JSON."""
        pid_file = tmp_path / "missing.pid"

        monitor_session(str(pid_file), interval=1)

        captured = capsys.readouterr()
        lines = [line for line in captured.out.strip().split("\n") if line]

        # All lines should be parseable as JSON
        for line in lines:
            try:
                output = json.loads(line)
                assert isinstance(output, dict)
            except json.JSONDecodeError:
                pytest.fail(f"Invalid JSON output: {line}")


# ============================================================================
# RESOURCE LIMIT TESTS (Bonus)
# ============================================================================

class TestResourceLimits:
    """Test resource limit checking and enforcement."""

    def test_default_resource_limits(self):
        """Test that default resource limits are set."""
        assert MAX_MEMORY_MB > 0
        assert SESSION_TIMEOUT_MIN > 0

    @pytest.mark.skipif(not HAS_PSUTIL, reason="psutil not available")
    def test_cpu_activity_tracking(self, tmp_path):
        """Test that CPU activity updates last_activity timestamp."""
        import os
        pid_file = tmp_path / "test.pid"
        pid_file.write_text(f"{os.getpid()}\n")

        # Mock low CPU, then high CPU
        mock_info_low = {
            "cpu_percent": 0.5,  # Below threshold
            "memory_mb": 100.0,
            "status": "running",
            "create_time": datetime.now()
        }

        mock_info_high = {
            "cpu_percent": 5.0,  # Above threshold
            "memory_mb": 100.0,
            "status": "running",
            "create_time": datetime.now()
        }

        with patch("monitor_session.get_process_info") as mock_get_info:
            # Start, low CPU, high CPU, then stop
            mock_get_info.side_effect = [mock_info_low, mock_info_low, mock_info_high, None]

            with patch("sys.stdout", new=StringIO()) as fake_out:
                monitor_session(str(pid_file), interval=0.1)

                # Should complete without error
                assert True


# ============================================================================
# CLI INTERFACE TESTS (Bonus)
# ============================================================================

class TestCLIInterface:
    """Test command-line interface."""

    def test_cli_custom_limits(self):
        """Test that custom limits can be set via CLI."""
        # These would be set via argparse in main()
        custom_max_memory = 8192
        custom_timeout = 60

        assert custom_max_memory > MAX_MEMORY_MB
        assert custom_timeout != SESSION_TIMEOUT_MIN

    def test_cli_interval_parameter(self, tmp_path):
        """Test custom check interval."""
        pid_file = tmp_path / "missing.pid"

        # Should work with different intervals
        monitor_session(str(pid_file), interval=10)
        # No error = success
        assert True<|MERGE_RESOLUTION|>--- conflicted
+++ resolved
@@ -204,13 +204,7 @@
             outputs = [json.loads(line) for line in captured.out.strip().split("\n")]
 
             # Should have warning about memory limit
-<<<<<<< HEAD
-            assert any(
-                "warnings" in output and len(output.get("warnings", [])) > 0 for output in outputs
-            )
-=======
             assert any("warnings" in output and len(output.get("warnings", [])) > 0 for output in outputs)
->>>>>>> d0f8748a
 
     @pytest.mark.skipif(not HAS_PSUTIL, reason="psutil not available")
     def test_monitor_session_timeout_exceeded(self, tmp_path, capsys):
@@ -236,13 +230,7 @@
             outputs = [json.loads(line) for line in captured.out.strip().split("\n")]
 
             # Should have warning about timeout
-<<<<<<< HEAD
-            assert any(
-                "warnings" in output and len(output.get("warnings", [])) > 0 for output in outputs
-            )
-=======
             assert any("warnings" in output and len(output.get("warnings", [])) > 0 for output in outputs)
->>>>>>> d0f8748a
 
 
 # ============================================================================
