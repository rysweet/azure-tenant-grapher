#!/usr/bin/env python3
"""
MCP Client for testing dap-mcp debugging tools.

Uses JSON-RPC 2.0 over stdio to communicate with dap-mcp server.
Based on Model Context Protocol specification.
"""

import json
import subprocess
import sys
import time
from pathlib import Path
from typing import Any


class MCPClient:
    """Simple MCP client for testing dap-mcp server."""

    def __init__(self, server_command: list):
        """Initialize MCP client with server command."""
        self.process = None
        self.server_command = server_command
        self.request_id = 0

    def start(self):
        """Start MCP server process."""
        self.process = subprocess.Popen(
            self.server_command,
            stdin=subprocess.PIPE,
            stdout=subprocess.PIPE,
            stderr=subprocess.PIPE,
            text=True,
            bufsize=1,
        )
        time.sleep(1)  # Give server time to initialize

        # Send MCP initialization handshake
        init_response = self.send_request(
            method="initialize",
            params={
                "protocolVersion": "2024-11-05",
                "capabilities": {},
                "clientInfo": {"name": "test_mcp_client", "version": "1.0.0"},
            },
        )

        if "result" not in init_response:
            raise RuntimeError(f"Initialization failed: {init_response}")

        # Send initialized notification
        self.send_notification("notifications/initialized")

<<<<<<< HEAD
    def send_request(self, method: str, params: dict | None = None) -> dict[str, Any]:
=======
    def send_request(self, method: str, params: Optional[Dict] = None) -> Dict[str, Any]:
>>>>>>> d0f8748a
        """Send JSON-RPC 2.0 request to MCP server.

        Args:
            method: JSON-RPC method name (e.g., "tools/call", "tools/list")
            params: Optional parameters dict

        Returns:
            JSON-RPC response dict
        """
        self.request_id += 1

        request = {
            "jsonrpc": "2.0",
            "id": self.request_id,
            "method": method,
        }

        if params:
            request["params"] = params

        # Send request
        request_json = json.dumps(request) + "\n"
        self.process.stdin.write(request_json)
        self.process.stdin.flush()

        # Read response
        response_line = self.process.stdout.readline()
        if not response_line:
            return {"error": "No response from server"}

        return json.loads(response_line)

    def call_tool(self, tool_name: str, arguments: dict[str, Any]) -> dict[str, Any]:
        """Call an MCP tool.

        Args:
            tool_name: Name of the tool (e.g., "set_breakpoint", "evaluate")
            arguments: Tool arguments dict

        Returns:
            Tool response
        """
        return self.send_request(
            method="tools/call", params={"name": tool_name, "arguments": arguments}
        )

    def send_notification(self, method: str, params: dict | None = None):
        """Send JSON-RPC 2.0 notification (no response expected).

        Args:
            method: Notification method name
            params: Optional parameters dict
        """
        notification = {
            "jsonrpc": "2.0",
            "method": method,
        }

        if params:
            notification["params"] = params

        # Send notification
        notification_json = json.dumps(notification) + "\n"
        self.process.stdin.write(notification_json)
        self.process.stdin.flush()

    def list_tools(self) -> dict[str, Any]:
        """List available MCP tools."""
        return self.send_request(method="tools/list")

    def stop(self):
        """Stop MCP server."""
        if self.process:
            self.process.terminate()
            self.process.wait(timeout=5)


def test_mcp_debugging_tools():
    """Test actual MCP debugging tools with real dap-mcp server.

    This validates requirement #9 from issue #1549 by actually invoking
    MCP tools to debug a Python program with a known bug.
    """
    print("\n" + "=" * 70)
    print("MCP Debugging Tools Test (Actual Protocol Testing)")
    print("=" * 70)

    # Prepare test program
    test_program = Path("/tmp/debug_test_program.py")
    if not test_program.exists():
        print("❌ Test program not found. Run test_mcp_integration.py first.")
        return False

    # Prepare config
    config_file = Path("/tmp/mcp_test_config.json")
    if not config_file.exists():
        print("❌ Config not found. Run test_mcp_integration.py first.")
        return False

    # Start MCP server
    print("\n[Setup] Starting dap-mcp MCP server...")
    server_command = ["python3", "-m", "dap_mcp", "--config", str(config_file)]

    client = MCPClient(server_command)

    try:
        client.start()
        print("  ✅ MCP server started")

        # Test 1: List available tools
        print("\n[Test 1] Listing available MCP tools...")
        tools_response = client.list_tools()
        print(f"  Response: {json.dumps(tools_response, indent=2)[:200]}...")

        if "result" in tools_response:
            tools = tools_response.get("result", {}).get("tools", [])
            print(f"  ✅ Found {len(tools)} MCP tools")
            tool_names = [t.get("name") for t in tools if "name" in t]
            print(f"  Tools: {', '.join(tool_names[:5])}...")
        else:
            print(f"  ⚠️  Unexpected response format: {tools_response}")

        # Test 2: Launch program
        print("\n[Test 2] Launching test program via MCP...")
        launch_response = client.call_tool(
            tool_name="launch", arguments={"program": str(test_program)}
        )
        print(f"  Response: {json.dumps(launch_response, indent=2)[:300]}...")

        if "result" in launch_response:
            print("  ✅ Program launched successfully")
        else:
            print(f"  ⚠️  Launch response: {launch_response}")

        # Test 3: Set breakpoint
        print("\n[Test 3] Setting breakpoint at bug location (line 9)...")
        breakpoint_response = client.call_tool(
            tool_name="set_breakpoint",
            arguments={
                "file": str(test_program),
                "line": 9,  # The bug line
            },
        )
        print(f"  Response: {json.dumps(breakpoint_response, indent=2)[:300]}...")

        if "result" in breakpoint_response:
            print("  ✅ Breakpoint set successfully")
        else:
            print(f"  ⚠️  Breakpoint response: {breakpoint_response}")

        # Test 4: Continue execution (should hit breakpoint)
        print("\n[Test 4] Continuing execution to breakpoint...")
        continue_response = client.call_tool(tool_name="continue_execution", arguments={})
        print(f"  Response: {json.dumps(continue_response, indent=2)[:300]}...")

        # Test 5: Evaluate variable
        print("\n[Test 5] Evaluating 'len(numbers)' at breakpoint...")
        eval_response = client.call_tool(
            tool_name="evaluate", arguments={"expression": "len(numbers)"}
        )
        print(f"  Response: {json.dumps(eval_response, indent=2)[:300]}...")

        if "result" in eval_response:
            value = eval_response.get("result", {}).get("content", [{}])[0].get("text", "")
            print(f"  ✅ Evaluation result: {value}")
        else:
            print(f"  ⚠️  Evaluate response: {eval_response}")

        # Test 6: Terminate
        print("\n[Test 6] Terminating debugging session...")
        term_response = client.call_tool(tool_name="terminate", arguments={})
        print(f"  Response: {json.dumps(term_response, indent=2)[:300]}...")

        print("\n" + "=" * 70)
        print("✅ MCP Protocol Testing Complete")
        print("=" * 70)

        return True

    except Exception as e:
        print(f"\n❌ MCP testing failed: {e}")
        import traceback

        traceback.print_exc()
        return False

    finally:
        client.stop()
        print("\n[Cleanup] MCP server stopped")


if __name__ == "__main__":
    success = test_mcp_debugging_tools()
    sys.exit(0 if success else 1)<|MERGE_RESOLUTION|>--- conflicted
+++ resolved
@@ -11,7 +11,7 @@
 import sys
 import time
 from pathlib import Path
-from typing import Any
+from typing import Any, Dict, Optional
 
 
 class MCPClient:
@@ -51,11 +51,7 @@
         # Send initialized notification
         self.send_notification("notifications/initialized")
 
-<<<<<<< HEAD
-    def send_request(self, method: str, params: dict | None = None) -> dict[str, Any]:
-=======
     def send_request(self, method: str, params: Optional[Dict] = None) -> Dict[str, Any]:
->>>>>>> d0f8748a
         """Send JSON-RPC 2.0 request to MCP server.
 
         Args:
@@ -88,7 +84,7 @@
 
         return json.loads(response_line)
 
-    def call_tool(self, tool_name: str, arguments: dict[str, Any]) -> dict[str, Any]:
+    def call_tool(self, tool_name: str, arguments: Dict[str, Any]) -> Dict[str, Any]:
         """Call an MCP tool.
 
         Args:
@@ -102,7 +98,7 @@
             method="tools/call", params={"name": tool_name, "arguments": arguments}
         )
 
-    def send_notification(self, method: str, params: dict | None = None):
+    def send_notification(self, method: str, params: Optional[Dict] = None):
         """Send JSON-RPC 2.0 notification (no response expected).
 
         Args:
@@ -122,7 +118,7 @@
         self.process.stdin.write(notification_json)
         self.process.stdin.flush()
 
-    def list_tools(self) -> dict[str, Any]:
+    def list_tools(self) -> Dict[str, Any]:
         """List available MCP tools."""
         return self.send_request(method="tools/list")
 
