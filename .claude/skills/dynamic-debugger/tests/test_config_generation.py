--- conflicted
+++ resolved
@@ -253,18 +253,6 @@
 class TestRealConfigFiles:
     """Test with actual config files in the configs directory."""
 
-<<<<<<< HEAD
-    @pytest.mark.parametrize(
-        "language,config_file",
-        [
-            ("python", "debugpy.json"),
-            ("javascript", "node.json"),
-            ("go", "delve.json"),
-            ("rust", "rust-gdb.json"),
-            ("cpp", "gdb.json"),
-        ],
-    )
-=======
     @pytest.mark.parametrize("language,config_file", [
         ("python", "debugpy.json"),
         ("javascript", "node.json"),
@@ -272,7 +260,6 @@
         ("rust", "rust-gdb.json"),
         ("cpp", "gdb.json"),
     ])
->>>>>>> d0f8748a
     def test_real_config_files_loadable(self, language, config_file, temp_project_dir, configs_dir):
         """Test that real config files can be loaded and used."""
         config_path = configs_dir / config_file
