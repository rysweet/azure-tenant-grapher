#!/usr/bin/env python3
"""Test the PostToolUse hook integration with REAL data format."""

import json
import sys
import tempfile
from pathlib import Path

# Setup paths
sys.path.insert(0, str(Path(__file__).parent.parent.parent / "tools" / "amplihack" / "hooks"))
<<<<<<< HEAD

=======
>>>>>>> d0f8748a

def test_real_hook_integration():
    """Test with ACTUAL PostToolUse hook input format."""

    print("="*70)
    print("🧪 Testing PostToolUse Hook Integration (REAL FORMAT)")
    print("="*70)

    # Create a temporary transcript file (like Claude Code does)
    sample_conversation = [
        {
            "role": "user",
            "content": "I want to implement JWT authentication for the API. Requirements: secure token generation, refresh token support, role-based access control. This is a very important feature that needs to be production-ready."
        },
        {
            "role": "assistant",
            "content": "I'll implement JWT authentication. Here's my plan: 1. Use RS256 algorithm for asymmetric signing, 2. Implement refresh token rotation for security, 3. Store role claims in token payload for authorization."
        },
        {
            "role": "tool_use",
            "name": "Write",
            "content": "Created auth/jwt_handler.py with token generation logic"
        },
        {
            "role": "assistant",
            "content": "I've created the JWT handler. Now implementing the middleware for token validation in all API endpoints."
        },
        {
            "role": "user",
            "content": "How should we handle expired tokens and refresh token rotation?"
        },
        {
            "role": "assistant",
            "content": "We should return 401 with clear error message and include refresh token endpoint in response. For rotation, implement 7-day refresh token lifetime with automatic renewal."
        },
    ]

    # Repeat to get higher token count (simulate long conversation)
    extended_conversation = sample_conversation * 100  # Simulate ~550k tokens

    # Create temp transcript file
    with tempfile.NamedTemporaryFile(mode='w', suffix='.json', delete=False) as f:
        json.dump(extended_conversation, f)
        transcript_path = f.name

    try:
        # Simulate REAL PostToolUse hook input (from Claude Code)
        hook_input = {
            "session_id": "test_session_20251116",
            "transcript_path": transcript_path,
            "cwd": str(Path.cwd()),
            "permission_mode": "enabled",
            "hook_event_name": "PostToolUse",
            "toolUse": {
                "name": "Write",
                "input": {
                    "file_path": "/path/to/file.py",
                    "content": "some content"
                }
            },
            "result": {
                "status": "success"
            }
        }

        print("\n📝 Hook Input (REAL FORMAT):")
        print(f"  - session_id: {hook_input['session_id']}")
        print(f"  - transcript_path: {transcript_path}")
        print(f"  - tool_name: {hook_input['toolUse']['name']}")
        print(f"  - Conversation messages: {len(extended_conversation)}")

        # Import and test the actual hook
        from post_tool_use import PostToolUseHook

        print("\n🔧 Running PostToolUse Hook...")
        hook = PostToolUseHook()
        output = hook.process(hook_input)

        print("\n📊 Hook Output:")
        print(json.dumps(output, indent=2))

        # Check if automation ran
        if "context_automation" in output.get("metadata", {}):
            automation_data = output["metadata"]["context_automation"]
            print("\n✅ AUTOMATION RAN SUCCESSFULLY!")
            print(f"  Warnings: {automation_data.get('warnings', [])}")
            print(f"  Actions: {automation_data.get('actions', [])}")
        else:
            print("\n⚠️  Automation did not run (might be below threshold)")

        # Check estimated token count
        total_chars = sum(len(str(msg.get("content", ""))) for msg in extended_conversation)
        estimated_tokens = total_chars // 4
        print(f"\n📈 Estimated Tokens: {estimated_tokens:,}")
        print(f"   Percentage: {(estimated_tokens/1_000_000)*100:.1f}%")

        print("\n" + "="*70)
        print("🎉 Real Hook Integration Test Complete!")
        print("="*70)

        return True

    finally:
        # Cleanup temp file
        Path(transcript_path).unlink(missing_ok=True)

if __name__ == "__main__":
    try:
        success = test_real_hook_integration()
        sys.exit(0 if success else 1)
    except Exception as e:
        print(f"\n❌ Test failed: {e}")
        import traceback
        traceback.print_exc()
        sys.exit(1)<|MERGE_RESOLUTION|>--- conflicted
+++ resolved
@@ -8,10 +8,6 @@
 
 # Setup paths
 sys.path.insert(0, str(Path(__file__).parent.parent.parent / "tools" / "amplihack" / "hooks"))
-<<<<<<< HEAD
-
-=======
->>>>>>> d0f8748a
 
 def test_real_hook_integration():
     """Test with ACTUAL PostToolUse hook input format."""
