--- conflicted
+++ resolved
@@ -8,7 +8,7 @@
 import json
 from datetime import datetime
 from pathlib import Path
-from typing import Any
+from typing import Any, Dict, List, Optional
 
 from .models import ContextSnapshot
 
@@ -30,7 +30,7 @@
         snapshot_dir: Directory where snapshots are stored
     """
 
-    def __init__(self, snapshot_dir: Path | None = None):
+    def __init__(self, snapshot_dir: Optional[Path] = None):
         """Initialize context extractor.
 
         Args:
@@ -50,11 +50,7 @@
         # Ensure directory exists
         self.snapshot_dir.mkdir(parents=True, exist_ok=True)
 
-<<<<<<< HEAD
-    def extract_from_conversation(self, conversation_data: list[dict]) -> dict[str, Any]:
-=======
     def extract_from_conversation(self, conversation_data: List[Dict]) -> Dict[str, Any]:
->>>>>>> d0f8748a
         """Extract essential context from conversation history.
 
         Args:
@@ -101,7 +97,7 @@
             "tools_used": tools_used,
         }
 
-    def _extract_original_requirements(self, conversation_data: list[dict]) -> str:
+    def _extract_original_requirements(self, conversation_data: List[Dict]) -> str:
         """Extract first user message as original requirements."""
         for message in conversation_data:
             if message.get("role") == "user":
@@ -110,11 +106,7 @@
                 return content[:500] + ("..." if len(content) > 500 else "")
         return "No user requirements found"
 
-<<<<<<< HEAD
-    def _extract_key_decisions(self, conversation_data: list[dict]) -> list[dict[str, str]]:
-=======
     def _extract_key_decisions(self, conversation_data: List[Dict]) -> List[Dict[str, str]]:
->>>>>>> d0f8748a
         """Extract key decisions from assistant messages."""
         decisions = []
         decision_keywords = ["decided", "chosen", "selected", "opted", "approach"]
@@ -142,7 +134,7 @@
         # Limit to top 5 decisions
         return decisions[:5]
 
-    def _extract_implementation_state(self, conversation_data: list[dict]) -> str:
+    def _extract_implementation_state(self, conversation_data: List[Dict]) -> str:
         """Summarize current implementation state from tool usage."""
         tool_usage_count = sum(
             1 for msg in conversation_data if msg.get("role") == "tool_use" or "tool_name" in msg
@@ -163,7 +155,7 @@
 
         return state
 
-    def _extract_open_items(self, conversation_data: list[dict]) -> list[str]:
+    def _extract_open_items(self, conversation_data: List[Dict]) -> List[str]:
         """Extract open questions and blockers."""
         open_items = []
         question_indicators = ["?", "todo", "need to", "should we", "blocker", "pending"]
@@ -193,7 +185,7 @@
         # Limit to top 10 unique items
         return list(set(open_items))[:10]
 
-    def _extract_tools_used(self, conversation_data: list[dict]) -> list[str]:
+    def _extract_tools_used(self, conversation_data: List[Dict]) -> List[str]:
         """Extract list of unique tools used."""
         tools = set()
         for message in conversation_data:
@@ -207,11 +199,7 @@
 
         return sorted(list(tools))
 
-<<<<<<< HEAD
-    def create_snapshot(self, context: dict[str, Any], name: str | None = None) -> Path:
-=======
     def create_snapshot(self, context: Dict[str, Any], name: Optional[str] = None) -> Path:
->>>>>>> d0f8748a
         """Create a named context snapshot.
 
         Args:
@@ -253,7 +241,7 @@
 
         return file_path
 
-    def _estimate_tokens(self, context: dict[str, Any]) -> int:
+    def _estimate_tokens(self, context: Dict[str, Any]) -> int:
         """Rough token estimation (1 token ≈ 4 characters)."""
         total_chars = 0
         total_chars += len(context.get("original_requirements", ""))
