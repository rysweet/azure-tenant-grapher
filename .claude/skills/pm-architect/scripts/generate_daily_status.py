--- conflicted
+++ resolved
@@ -10,6 +10,7 @@
 import json
 import sys
 from pathlib import Path
+from typing import Dict, Optional
 
 # Try to import Claude SDK
 try:
@@ -20,7 +21,7 @@
     CLAUDE_SDK_AVAILABLE = False
 
 
-def load_project_state(project_root: Path) -> dict | None:
+def load_project_state(project_root: Path) -> Optional[Dict]:
     """Load PM state files for analysis.
 
     Args:
@@ -156,11 +157,7 @@
         return "\n## Open PRs and Issues\n\nUnable to retrieve (gh CLI not available)\n"
 
 
-<<<<<<< HEAD
-async def generate_status_report(project_root: Path, state: dict | None = None) -> str | None:
-=======
 async def generate_status_report(project_root: Path, state: Optional[Dict] = None) -> Optional[str]:
->>>>>>> d0f8748a
     """Generate daily status report using Claude Agent SDK.
 
     Args:
