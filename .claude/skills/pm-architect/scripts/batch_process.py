--- conflicted
+++ resolved
@@ -25,19 +25,14 @@
 import argparse
 import json
 import sys
-from collections.abc import Callable
-from datetime import UTC, datetime
+from datetime import datetime, timezone
 from pathlib import Path
-<<<<<<< HEAD
-from typing import Any
-=======
 from typing import Any, Callable, Dict, List
->>>>>>> d0f8748a
 
 import yaml
 
 
-def load_yaml(path: Path) -> dict[str, Any]:
+def load_yaml(path: Path) -> Dict[str, Any]:
     """Load YAML file safely."""
     if not path.exists():
         return {}
@@ -45,7 +40,7 @@
         return yaml.safe_load(f) or {}
 
 
-def save_yaml(path: Path, data: dict[str, Any]) -> None:
+def save_yaml(path: Path, data: Dict[str, Any]) -> None:
     """Save YAML file."""
     path.parent.mkdir(parents=True, exist_ok=True)
     with open(path, "w") as f:
@@ -54,7 +49,7 @@
 
 def get_timestamp() -> str:
     """Get current UTC timestamp."""
-    return datetime.now(UTC).isoformat().replace("+00:00", "Z")
+    return datetime.now(timezone.utc).isoformat().replace("+00:00", "Z")
 
 
 class BatchProcessor:
@@ -73,7 +68,7 @@
         self.status_file = self.pm_dir / f"batch_status_{processor_name}.yaml"
         self.state = self.load_state()
 
-    def load_state(self) -> dict:
+    def load_state(self) -> Dict:
         """Load batch processing state."""
         if self.status_file.exists():
             return load_yaml(self.status_file)
@@ -101,11 +96,7 @@
             f["id"] for f in self.state["failed"]
         ]
 
-<<<<<<< HEAD
-    def mark_processed(self, item_id: str, result: dict = None):
-=======
     def mark_processed(self, item_id: str, result: Dict = None):
->>>>>>> d0f8748a
         """Mark item as successfully processed."""
         if item_id not in self.state["processed"]:
             self.state["processed"].append(item_id)
@@ -130,13 +121,8 @@
         self.save_state()  # Save after EACH failure
 
     def process_items(
-<<<<<<< HEAD
-        self, items: list[dict], processor_func: Callable[[dict], dict], batch_size: int = 10
-    ) -> dict:
-=======
         self, items: List[Dict], processor_func: Callable[[Dict], Dict], batch_size: int = 10
     ) -> Dict:
->>>>>>> d0f8748a
         """Process items in batches with state tracking.
 
         Args:
@@ -201,7 +187,7 @@
             self.status_file.unlink()
         self.state = self.load_state()
 
-    def get_progress(self) -> dict:
+    def get_progress(self) -> Dict:
         """Get current progress information."""
         return {
             "processor": self.processor_name,
