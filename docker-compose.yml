version: "3.8"
services:
  neo4j:
    image: neo4j:5.19
    container_name: azure-tenant-grapher-neo4j
    restart: unless-stopped
    ports:
<<<<<<< HEAD
      - "7687:7687"
      - "7474:7474"
=======
      - "${NEO4J_PORT}:7687"
      - "8747:7474"
>>>>>>> 0d8882f4
    environment:
      NEO4J_AUTH: ${NEO4J_USER:-neo4j}/${NEO4J_PASSWORD}
      NEO4J_dbms_memory_pagecache_size: 1G
      NEO4J_dbms_memory_heap_initial__size: 1G
      NEO4J_dbms_memory_heap_max__size: 2G
      NEO4J_PLUGINS: '["apoc"]'
      NEO4J_apoc_import_file_enabled: "true"
      NEO4J_apoc_export_file_enabled: "true"
      NEO4J_dbms_security_procedures_unrestricted: "apoc.*,gds.*"
      NEO4J_dbms_security_procedures_allowlist: "apoc.*,gds.*"
    volumes:
      - ./neo4j-data:/data
      - ./neo4j-logs:/logs
      - ./neo4j-import:/var/lib/neo4j/import
      - ./neo4j-plugins:/plugins<|MERGE_RESOLUTION|>--- conflicted
+++ resolved
@@ -5,13 +5,9 @@
     container_name: azure-tenant-grapher-neo4j
     restart: unless-stopped
     ports:
-<<<<<<< HEAD
-      - "7687:7687"
-      - "7474:7474"
-=======
+
       - "${NEO4J_PORT}:7687"
       - "8747:7474"
->>>>>>> 0d8882f4
     environment:
       NEO4J_AUTH: ${NEO4J_USER:-neo4j}/${NEO4J_PASSWORD}
       NEO4J_dbms_memory_pagecache_size: 1G
