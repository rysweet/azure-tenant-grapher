--- conflicted
+++ resolved
@@ -454,10 +454,7 @@
     { name = "click" },
     { name = "colorlog" },
     { name = "docker" },
-<<<<<<< HEAD
-=======
     { name = "fastapi" },
->>>>>>> a7a56a3b
     { name = "joblib" },
     { name = "littleballoffur" },
     { name = "matplotlib" },
@@ -530,10 +527,7 @@
     { name = "click", specifier = ">=8.1.0" },
     { name = "colorlog", specifier = ">=6.8.0" },
     { name = "docker", specifier = ">=7.0.0" },
-<<<<<<< HEAD
-=======
     { name = "fastapi", specifier = ">=0.115.0" },
->>>>>>> a7a56a3b
     { name = "joblib", specifier = ">=1.3.0" },
     { name = "littleballoffur", specifier = ">=2.3.1" },
     { name = "matplotlib", specifier = ">=3.7.0" },
