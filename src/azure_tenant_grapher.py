--- conflicted
+++ resolved
@@ -232,39 +232,6 @@
                 f"[DEBUG][BUILD_GRAPH] Completed resource discovery and deduplication. Resource count: {len(all_resources)}"
             )
 
-<<<<<<< HEAD
-
-            # 3. Enrich with Entra ID identity data
-            logger.info("=" * 70)
-            logger.info("Enriching with Entra ID (Azure AD) identity data...")
-            logger.info("=" * 70)
-
-            try:
-                # Fetch service principals
-                service_principals = await self.aad_graph.get_service_principals()
-                logger.info(f"Fetched {len(service_principals)} service principals")
-
-                # Convert to resource format
-                for sp in service_principals:
-                    sp_resource = {
-                        "id": f"/servicePrincipals/{sp["id"]}",
-                        "name": sp.get("displayName", sp["id"]),
-                        "type": "Microsoft.Graph/servicePrincipals",
-                        "properties": sp,
-                        "subscription_id": subscriptions[0]["id"] if subscriptions else "",
-                        "resource_group": None,
-                        "location": "global",
-                        "tags": {},
-                    }
-                    all_resources.append(sp_resource)
-
-                logger.info(f"Added {len(service_principals)} service principals")
-
-            except Exception as e:
-                logger.warning(f"Failed to fetch service principals: {e}")
-
-            # 3. Process resources
-=======
             # 3. Enrich with Entra ID identity data
             if self.aad_graph_service:
                 logger.info("=" * 70)
@@ -304,7 +271,6 @@
                 logger.info("Skipping service principal discovery")
 
             # 4. Process resources
->>>>>>> dd213851
             with self.session_manager:
                 if force_rebuild_edges:
                     logger.info(
