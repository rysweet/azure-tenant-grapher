"""CLI handler for Infrastructure-as-Code generation commands.

This module provides the command handler for IaC generation functionality
in the Azure Tenant Grapher CLI.
"""

import json
import logging
import subprocess
from datetime import datetime
from pathlib import Path
from typing import Optional

import click
from neo4j import Driver  # type: ignore

from ..config_manager import create_neo4j_config_from_env
from ..deployment_registry import DeploymentRegistry
from ..utils.session_manager import create_session_manager
from .auto_identity_mapper import AutoIdentityMapper
from .emitters import get_emitter
from .engine import TransformationEngine
from .generation_report import GenerationMetrics, GenerationReport, UnsupportedTypeInfo
from .subset import SubsetFilter
from .traverser import GraphTraverser

logger = logging.getLogger(__name__)


def get_neo4j_driver_from_config() -> Driver:
    """Get Neo4j driver from configuration."""
    config = create_neo4j_config_from_env()
    manager = create_session_manager(config.neo4j)
    manager.connect()
    # pyright: ignore[reportPrivateUsage]
    if manager._driver is None:  # pyright: ignore[reportPrivateUsage]
        raise RuntimeError("Neo4j driver is not initialized")
    return manager._driver  # pyright: ignore[reportPrivateUsage]  # Driver object (protected access intentional)


def default_timestamped_dir() -> Path:
    """Create default timestamped output directory inside outputs/."""
    timestamp = datetime.now().strftime("%Y%m%d_%H%M%S")
    outdir = Path("outputs") / f"iac-out-{timestamp}"
    outdir.mkdir(parents=True, exist_ok=True)
    return outdir


def _get_default_subscription_from_azure_cli() -> Optional[tuple[str, str]]:
    """Get default subscription ID and tenant ID from Azure CLI.

    Returns:
        Tuple of (subscription_id, tenant_id) or None if not available.
    """
    try:
        result = subprocess.run(
            [
                "az",
                "account",
                "show",
                "--query",
                "{subscriptionId:id, tenantId:tenantId}",
                "-o",
                "json",
            ],
            capture_output=True,
            text=True,
            timeout=10,
        )
        if result.returncode == 0:
            data = json.loads(result.stdout)
            subscription_id = data.get("subscriptionId")
            tenant_id = data.get("tenantId")
            if subscription_id and tenant_id:
                logger.debug(
                    f"Retrieved from Azure CLI: subscription={subscription_id}, tenant={tenant_id}"
                )
                return (subscription_id, tenant_id)
    except (subprocess.TimeoutExpired, FileNotFoundError, json.JSONDecodeError) as e:
        logger.debug(f"Could not retrieve subscription/tenant from Azure CLI: {e}")
    return None


async def _handle_terraform_import(
    subscription_id: str,
    terraform_dir: Path,
    import_strategy_str: str,
) -> None:
    """Handle Terraform import of pre-existing resources.

    This function integrates TerraformImporter into the IaC generation workflow.
    It's non-blocking - if import fails, we log the error and continue.

    Args:
        subscription_id: Target Azure subscription ID
        terraform_dir: Directory containing generated Terraform files
        import_strategy_str: Strategy string from CLI (resource_groups, all_resources, selective)

    Raises:
        Does not raise - errors are logged and reported but don't block IaC generation
    """
    import shutil

    import click

    from .importers.terraform_importer import ImportStrategy, TerraformImporter

    try:
        # Check if terraform is installed
        if not shutil.which("terraform"):
            logger.warning(
                "Terraform not found in PATH - skipping import. "
                "Install Terraform to enable auto-import functionality."
            )
            click.echo(
                "⚠️  Warning: Terraform not found in PATH. "
                "Skipping import of pre-existing resources."
            )
            return

        # Convert strategy string to enum
        strategy_map = {
            "resource_groups": ImportStrategy.RESOURCE_GROUPS,
            "all_resources": ImportStrategy.ALL_RESOURCES,
            "selective": ImportStrategy.SELECTIVE,
        }
        strategy = strategy_map.get(
            import_strategy_str.lower(), ImportStrategy.RESOURCE_GROUPS
        )

        logger.info(
            f"Starting Terraform import with strategy: {strategy.value} (Issue #412)"
        )
        click.echo(f"\n🔄 Importing pre-existing Azure resources ({strategy.value})...")

        # Initialize importer
        importer = TerraformImporter(
            subscription_id=subscription_id,
            terraform_dir=str(terraform_dir),
            import_strategy=strategy,
            dry_run=False,
        )

        # Run import workflow
        report = await importer.run_import()

        # Display report
        click.echo("\n" + report.format_report())

        # Log summary
        if report.successes > 0:
            logger.info(
                f"Successfully imported {report.successes} resources into Terraform state"
            )
        if report.failures > 0:
            logger.warning(
                f"Failed to import {report.failures} resources. Check report for details."
            )

    except Exception as e:
        # Non-blocking error - log and continue
        logger.error(f"Terraform import failed: {e}", exc_info=True)
        click.echo(
            f"⚠️  Warning: Terraform import failed: {e}. "
            f"IaC generation completed, but resources may need manual import.",
            err=True,
        )


async def generate_iac_command_handler(
    tenant_id: Optional[str] = None,
    format_type: str = "terraform",
    output_path: Optional[str] = None,
    rules_file: Optional[str] = None,
    dry_run: bool = False,
    resource_filters: Optional[str] = None,
    subset_filter: Optional[str] = None,
    node_ids: Optional[list[str]] = None,
    dest_rg: Optional[str] = None,
    location: Optional[str] = None,
    skip_validation: bool = False,
    skip_subnet_validation: bool = False,
    auto_fix_subnets: bool = False,
    preserve_rg_structure: bool = False,
    domain_name: Optional[str] = None,
    naming_suffix: Optional[str] = None,
    skip_name_validation: bool = False,
    skip_address_space_validation: bool = False,
    auto_renumber_address_spaces: bool = False,
    preserve_names: bool = False,
    auto_purge_soft_deleted: bool = False,
    # Conflict detection parameters (Issue #336)
    check_conflicts: bool = True,
    skip_conflict_check: bool = False,
    auto_cleanup: bool = False,
    fail_on_conflicts: bool = True,
    resource_group_prefix: Optional[str] = None,
    target_subscription: Optional[str] = None,
    # Cross-tenant translation parameters (Issue #406)
    source_tenant_id: Optional[str] = None,
    target_tenant_id: Optional[str] = None,
    identity_mapping_file: Optional[str] = None,
    strict_translation: bool = False,
    # Terraform import parameters (Issue #412)
    auto_import_existing: bool = False,
    import_strategy: str = "resource_groups",
    # Provider registration parameters
    auto_register_providers: bool = False,
) -> int:
    """Handle the generate-iac CLI command.

    Args:
        tenant_id: Azure tenant ID to process
        format_type: Target IaC format (terraform, arm, bicep)
        output_path: Output directory for generated templates
        rules_file: Path to transformation rules configuration file
        dry_run: If True, only validate inputs without generating templates
        resource_filters: Optional resource type filters
        subset_filter: Optional subset filter string
        node_ids: Optional list of specific node IDs to generate IaC for
        dest_rg: Target resource group name for Bicep module deployment
        location: Target location/region for resource deployment
        skip_validation: Skip Terraform validation after generation
        skip_subnet_validation: Skip subnet containment validation (Issue #333)
        auto_fix_subnets: Auto-fix subnet addresses outside VNet range (Issue #333)
        preserve_rg_structure: Preserve source resource group structure in target deployment
        domain_name: Domain name for entities that require one
        naming_suffix: Optional custom naming suffix for conflict resolution
        skip_name_validation: Skip global name conflict validation
        skip_address_space_validation: Skip VNet address space validation (GAP-012)
        auto_renumber_address_spaces: Auto-renumber conflicting VNet address spaces (GAP-012)
        preserve_names: Preserve original resource names; fail on conflicts (GAP-015)
        auto_purge_soft_deleted: Auto-purge soft-deleted Key Vaults (GAP-016)
        check_conflicts: Enable pre-deployment conflict detection (default: True)
        skip_conflict_check: Skip conflict detection (default: False)
        target_subscription: Target Azure subscription ID (overrides auto-detection from resources)
        auto_cleanup: Automatically run cleanup script on conflicts (default: False)
        fail_on_conflicts: Fail deployment if conflicts detected (default: True)
        resource_group_prefix: Prefix to add to all resource group names
        source_tenant_id: Source tenant ID (auto-detected from Azure CLI if not specified)
        target_tenant_id: Target tenant ID for cross-tenant deployment
        identity_mapping_file: Path to identity mapping JSON file for Entra ID object translation
        strict_translation: Fail on missing identity mappings (default: warn only)
        auto_import_existing: Automatically import pre-existing Azure resources (Issue #412)
        import_strategy: Strategy for importing resources (resource_groups, all_resources, selective)
        auto_register_providers: Automatically register required Azure resource providers

    Returns:
        Exit code (0 for success, non-zero for failure)
    """
    try:
        # Initialize generation metrics (Issue #413)
        metrics = GenerationMetrics()

        logger.info("🏗️ Starting IaC generation")
        logger.info(f"Format: {format_type}")

        # Get Neo4j driver
        driver = get_neo4j_driver_from_config()

        # Create GraphTraverser
        traverser = GraphTraverser(driver, [])

        # Build filter if provided
        filter_cypher = None

        # Handle node_ids filter
        if node_ids:
            # Get specified nodes and all their connected nodes
            node_id_list = ", ".join([f"'{nid}'" for nid in node_ids])
            filter_cypher = f"""
            MATCH (n)
            WHERE n.id IN [{node_id_list}]
            OPTIONAL MATCH (n)-[rel]-(connected)
            WITH n, collect(DISTINCT {{
                type: type(rel),
                target: connected.id,
                original_type: rel.original_type,
                narrative_context: rel.narrative_context
            }}) AS rels
            RETURN n AS r, rels
            """
        elif resource_filters:
            # Parse resource_filters to support both type-based and property-based filtering
            # Format examples:
            #   - Type filter: "Microsoft.Network/virtualNetworks"
            #   - Property filter: "resourceGroup=~'(?i).*(simuland|SimuLand).*'"
            #   - Multiple filters: "Microsoft.Network/virtualNetworks,resourceGroup='myRG'"

            filters = [f.strip() for f in resource_filters.split(",")]
            filter_conditions = []

            for f in filters:
                if "=" in f:
                    # Property-based filter (e.g., "resourceGroup=~'pattern'" or "resourceGroup='exact'")
                    # Check for regex operator first
                    is_regex = "=~" in f

                    if is_regex:
                        # Split on =~ for regex patterns
                        prop_name, pattern = f.split("=~", 1)
                        prop_name = prop_name.strip()
                        pattern = pattern.strip()
                    else:
                        # Split on = for exact matches
                        prop_name, pattern = f.split("=", 1)
                        prop_name = prop_name.strip()
                        pattern = pattern.strip()

                    # Handle both resourceGroup and resource_group property names
                    if prop_name.lower() in ("resourcegroup", "resource_group"):
                        # Support both field names in Neo4j
                        if is_regex:
                            filter_conditions.append(
                                f"(r.resource_group =~ {pattern} OR r.resourceGroup =~ {pattern})"
                            )
                        else:
                            filter_conditions.append(
                                f"(r.resource_group = {pattern} OR r.resourceGroup = {pattern})"
                            )
                    else:
                        # Generic property filter
                        if is_regex:
                            filter_conditions.append(f"r.{prop_name} =~ {pattern}")
                        else:
                            filter_conditions.append(f"r.{prop_name} = {pattern}")
                else:
                    # Type-based filter (backward compatible)
                    filter_conditions.append(f"r.type = '{f}'")

            filter_cypher = f"""
            MATCH (r:Resource)
            WHERE {" OR ".join(filter_conditions)}
            OPTIONAL MATCH (r)-[rel]->(t:Resource)
            RETURN r, collect({{
                type: type(rel),
                target: t.id,
                original_type: rel.original_type,
                narrative_context: rel.narrative_context
            }}) AS rels
            """

            logger.info(f"Applying resource filters: {', '.join(filters)}")
            logger.debug(f"Generated filter Cypher: {filter_cypher}")

        # Traverse graph
        graph = await traverser.traverse(filter_cypher)
        logger.info(f"Extracted {len(graph.resources)} resources")

        # Collect source analysis metrics (Issue #413)
        metrics.source_resources_scanned = len(graph.resources)

        # Analyze resource types for metrics (Issue #413)
        non_deployable_types = {
            "Microsoft.Resources/subscriptions",
            "Microsoft.Resources/tenants",
            "Microsoft.Resources/resourceGroups",
            "Subscription",
            "Tenant",
            "ResourceGroup",
        }

        # Get emitter to check supported types
        temp_emitter_cls = get_emitter(format_type)
        if format_type.lower() == "terraform":
            temp_emitter = temp_emitter_cls()
            # Use hasattr to check for terraform-specific attribute
            if hasattr(temp_emitter, "AZURE_TO_TERRAFORM_MAPPING"):
                supported_types = set(temp_emitter.AZURE_TO_TERRAFORM_MAPPING.keys())  # type: ignore[attr-defined]
            else:
                supported_types = set()
        else:
            supported_types = set()

        # Analyze each resource
        unsupported_by_type = {}
        for resource in graph.resources:
            resource_type = resource.get("type", "unknown")
            resource_name = resource.get("name", "unknown")

            # Categorize resource
            if resource_type in non_deployable_types:
                metrics.source_non_deployable += 1
            elif (
                supported_types
                and resource_type not in supported_types
                and not resource_type.startswith("Microsoft.Graph/")
                and not resource_type.startswith("Microsoft.AAD/")
            ):
                # Unsupported type
                metrics.source_unsupported += 1
                if resource_type not in unsupported_by_type:
                    unsupported_by_type[resource_type] = []
                if len(unsupported_by_type[resource_type]) < 3:  # Keep up to 3 examples
                    unsupported_by_type[resource_type].append(resource_name)
            else:
                # Deployable
                metrics.source_deployable += 1

        # Store unsupported type info
        for resource_type, examples in unsupported_by_type.items():
            metrics.unsupported_types[resource_type] = UnsupportedTypeInfo(
                resource_type=resource_type,
                count=len(
                    [r for r in graph.resources if r.get("type") == resource_type]
                ),
                examples=examples,
            )

        # Determine target subscription ID
        # Priority: 1) Explicit --target-subscription parameter
        #           2) AZURE_SUBSCRIPTION_ID environment variable
        #           3) Extract from resource IDs (source subscription)
        import os

        subscription_id = target_subscription or os.environ.get("AZURE_SUBSCRIPTION_ID")

        if not subscription_id and graph.resources:
            # Fallback: extract from first resource with subscription in ID (SOURCE subscription)
            for resource in graph.resources:
                resource_id = resource.get("id", "")
                if "/subscriptions/" in resource_id:
                    subscription_id = resource_id.split("/subscriptions/")[1].split(
                        "/"
                    )[0]
                    logger.warning(
                        f"No target subscription specified - using subscription from source resource: {subscription_id}. "
                        f"Use --target-subscription to deploy to a different subscription."
                    )
                    break

        if subscription_id:
            logger.info(f"Using target subscription: {subscription_id}")
        else:
            logger.warning(
                "No subscription ID available. Key Vault tenant_id will use placeholder. "
                "Set AZURE_SUBSCRIPTION_ID environment variable, use --target-subscription parameter, "
                "or ensure resource IDs contain subscription."
            )

        # Determine source subscription and tenant IDs for cross-tenant translation
        # Priority: 1) Explicit parameters
        #           2) Azure CLI defaults
        #           3) Extract from resource IDs
        source_subscription_id = None
        resolved_source_tenant_id = source_tenant_id
        resolved_target_tenant_id = target_tenant_id

        # Try to get defaults from Azure CLI if not explicitly provided
        if not resolved_source_tenant_id or not source_subscription_id:
            cli_info = _get_default_subscription_from_azure_cli()
            if cli_info:
                cli_sub_id, cli_tenant_id = cli_info
                if not source_subscription_id:
                    source_subscription_id = cli_sub_id
                    logger.debug(
                        f"Using source subscription from Azure CLI: {source_subscription_id}"
                    )
                if not resolved_source_tenant_id:
                    resolved_source_tenant_id = cli_tenant_id
                    logger.debug(
                        f"Using source tenant from Azure CLI: {resolved_source_tenant_id}"
                    )

        # Fallback: extract source subscription from resource IDs if still not set
        if not source_subscription_id and graph.resources:
            for resource in graph.resources:
                resource_id = resource.get("id", "")
                if "/subscriptions/" in resource_id:
                    source_subscription_id = resource_id.split("/subscriptions/")[
                        1
                    ].split("/")[0]
                    logger.debug(
                        f"Extracted source subscription from resource ID: {source_subscription_id}"
                    )
                    break

        # Log cross-tenant translation status
        if resolved_target_tenant_id and resolved_source_tenant_id:
            if resolved_target_tenant_id != resolved_source_tenant_id:
                logger.info(
                    f"Cross-tenant translation enabled: {resolved_source_tenant_id} -> {resolved_target_tenant_id}"
                )
            else:
                logger.info(
                    "Source and target tenants are the same - translation not needed"
                )
        elif resolved_target_tenant_id:
            logger.warning(
                "Target tenant specified but source tenant unknown - cross-tenant translation may not work correctly"
            )

        # Auto-map identities for cross-tenant deployment (Issue #410)
        identity_mapping = None
        if resolved_target_tenant_id and resolved_source_tenant_id:
            if resolved_target_tenant_id != resolved_source_tenant_id:
                logger.info("Automatically mapping identities between tenants...")
                click.echo("Creating identity mappings between tenants...")

                mapper = AutoIdentityMapper()
                try:
                    # Create auto-mapping (manual file takes precedence if provided)
                    identity_mapping = await mapper.create_mapping(
                        source_tenant_id=resolved_source_tenant_id,
                        target_tenant_id=resolved_target_tenant_id,
                        manual_mapping_file=(
                            Path(identity_mapping_file)
                            if identity_mapping_file
                            else None
                        ),
                        neo4j_driver=driver,
                    )

                    # Save mapping to output directory for reference
                    if output_path:
                        mapping_output_dir = Path(output_path)
                    else:
                        timestamp = datetime.now().strftime("%Y%m%d_%H%M%S")
                        mapping_output_dir = Path("outputs") / f"iac-out-{timestamp}"

                    mapping_output_dir.mkdir(parents=True, exist_ok=True)
                    mapping_file = mapping_output_dir / "identity_mapping.json"
                    mapper.save_mapping(identity_mapping, mapping_file)

                    # Update identity_mapping_file to point to generated file if not manually provided
                    if not identity_mapping_file:
                        identity_mapping_file = str(mapping_file)

                    click.echo(f"Identity mapping saved to: {mapping_file}")

                    # Log mapping summary
                    users_count = len(identity_mapping["users"])
                    groups_count = len(identity_mapping["groups"])
                    sps_count = len(identity_mapping["service_principals"])
                    click.echo(
                        f"Mapped {users_count} users, {groups_count} groups, {sps_count} service principals"
                    )

                    # Collect translation metrics (Issue #413)
                    metrics.translation_enabled = True
                    metrics.translation_users_mapped = users_count
                    metrics.translation_groups_mapped = groups_count
                    metrics.translation_sps_mapped = sps_count
                    metrics.translation_identities_mapped = (
                        users_count + groups_count + sps_count
                    )

                except Exception as e:
                    logger.error(f"Identity mapping failed: {e}")
                    click.echo(
                        f"Warning: Automatic identity mapping failed: {e}",
                        err=True,
                    )
                    click.echo(
                        "Continuing with manual identity mapping file if provided...",
                        err=True,
                    )

        # Pre-deployment conflict detection (Issue #336)
        should_check_conflicts = check_conflicts and not skip_conflict_check
        if should_check_conflicts and subscription_id and not dry_run:
            import os

            from azure.identity import ClientSecretCredential

            from .cleanup_integration import invoke_cleanup_script, parse_cleanup_result
            from .conflict_detector import ConflictDetector

            logger.info("Running pre-deployment conflict detection...")
            click.echo("Checking for deployment conflicts...")

            try:
                # Create credential for TARGET tenant (not source) for conflict detection
                target_tenant = resolved_target_tenant_id or resolved_source_tenant_id
                # Use target tenant credentials if different from source
                use_target_creds = resolved_target_tenant_id and resolved_target_tenant_id != resolved_source_tenant_id
                conflict_detector_credential = ClientSecretCredential(
                    tenant_id=target_tenant,
<<<<<<< HEAD
                    client_id=os.getenv("AZURE_TENANT_2_CLIENT_ID")
                    if target_tenant == "c7674d41-af6c-46f5-89a5-d41495d2151e"
                    else os.getenv("AZURE_CLIENT_ID"),
                    client_secret=os.getenv("AZURE_TENANT_2_CLIENT_SECRET")
                    if target_tenant == "c7674d41-af6c-46f5-89a5-d41495d2151e"
                    else os.getenv("AZURE_CLIENT_SECRET"),
=======
                    client_id=os.getenv("AZURE_TENANT_2_CLIENT_ID") if use_target_creds else os.getenv("AZURE_CLIENT_ID"),
                    client_secret=os.getenv("AZURE_TENANT_2_CLIENT_SECRET") if use_target_creds else os.getenv("AZURE_CLIENT_SECRET"),
>>>>>>> 4ec8d1a9
                )

                # Initialize detector with proper credential
                detector = ConflictDetector(
                    subscription_id, credential=conflict_detector_credential
                )

                # Detect conflicts
                conflict_report = await detector.detect_conflicts(graph.resources)

                # Display conflict report
                click.echo(conflict_report.format_report())

                # Handle conflicts
                if conflict_report.has_conflicts:
                    if auto_cleanup:
                        click.echo("\nAttempting automatic cleanup...")
                        try:
                            cleanup_result = invoke_cleanup_script(
                                subscription_id,
                                dry_run=False,
                                force=True,
                            )
                            parsed = parse_cleanup_result(cleanup_result)

                            if parsed["success"]:
                                click.echo(
                                    f"Auto-cleanup completed: {len(parsed['resources_deleted'])} resources deleted"
                                )
                                # Re-run conflict check
                                conflict_report = await detector.detect_conflicts(
                                    graph.resources
                                )
                                if conflict_report.has_conflicts:
                                    click.echo(
                                        f"Warning: {len(conflict_report.conflicts)} conflicts remain after cleanup"
                                    )
                                else:
                                    click.echo("All conflicts resolved")
                            else:
                                click.echo(
                                    f"Auto-cleanup failed with {len(parsed['errors'])} errors"
                                )
                                if parsed["errors"]:
                                    for error in parsed["errors"][:5]:  # Show first 5
                                        click.echo(f"  • {error}")

                        except Exception as e:
                            logger.error(f"Auto-cleanup failed: {e}")
                            click.echo(f"Auto-cleanup failed: {e}")

                    if conflict_report.has_conflicts and fail_on_conflicts:
                        click.echo("\nCannot proceed with deployment due to conflicts")
                        click.echo("\nOptions:")
                        click.echo("  1. Run: ./scripts/cleanup_target_subscription.sh")
                        click.echo(
                            "  2. Use: --auto-cleanup to run cleanup automatically"
                        )
                        click.echo(
                            "  3. Use: --naming-suffix <suffix> to rename resources"
                        )
                        click.echo(
                            "  4. Use: --skip-conflict-check to bypass (not recommended)"
                        )
                        return 1
                    elif conflict_report.has_conflicts:
                        click.echo(
                            "\nWarning: Conflicts detected but continuing (fail_on_conflicts=False)"
                        )
                else:
                    click.echo(
                        "No conflicts detected, proceeding with IaC generation\n"
                    )

            except Exception as e:
                logger.warning(f"Conflict detection failed: {e}")
                click.echo(
                    f"Warning: Conflict detection failed: {e}. Proceeding anyway..."
                )
        elif should_check_conflicts and not subscription_id:
            logger.warning("AZURE_SUBSCRIPTION_ID not set, skipping conflict detection")
        elif skip_conflict_check:
            logger.info("Conflict detection skipped (--skip-conflict-check)")

        # Handle Key Vault soft-delete conflicts (GAP-016 / GitHub issue #325)
        # Always check for conflicts, optionally purge based on flag
        from .keyvault_handler import KeyVaultHandler

        vault_resources = [
            r for r in graph.resources if r.get("type") == "Microsoft.KeyVault/vaults"
        ]

        if vault_resources:
            logger.info(f"Found {len(vault_resources)} Key Vault resources")
            vault_names = [r.get("name") for r in vault_resources if r.get("name")]

            if vault_names and subscription_id:
                handler = KeyVaultHandler()
                try:
                    name_mapping = handler.handle_vault_conflicts(
                        vault_names,
                        subscription_id,
                        location=location,
                        auto_purge=auto_purge_soft_deleted,
                    )

                    # Apply name mappings to resources
                    if name_mapping:
                        for resource in vault_resources:
                            old_name = resource.get("name")
                            if old_name in name_mapping:
                                new_name = name_mapping[old_name]
                                resource["name"] = new_name
                                logger.warning(
                                    f"Renamed Key Vault due to soft-delete conflict: "
                                    f"{old_name} -> {new_name}"
                                )
                except Exception as e:
                    logger.warning(
                        f"Key Vault conflict handling failed: {e}. "
                        f"Proceeding with original names."
                    )
            elif vault_names and not subscription_id:
                logger.warning(
                    "AZURE_SUBSCRIPTION_ID not set, skipping Key Vault "
                    "soft-delete conflict check"
                )

        # Apply transformations
        engine = TransformationEngine(rules_file, aad_mode="manual")

        # Subset filtering
        subset_filter_obj = None
        if subset_filter:
            subset_filter_obj = SubsetFilter.parse(subset_filter)
            logger.info(f"Using subset filter: {subset_filter_obj}")

        # Generate templates using new engine method if subset or RG is specified
        if subset_filter_obj or dest_rg or location or preserve_rg_structure:
            emitter_cls = get_emitter(format_type)
            # Pass cross-tenant translation parameters to emitter (only for Terraform)
            if format_type.lower() == "terraform":
                # Create credential for TARGET tenant (not source)
                import os

                from azure.identity import ClientSecretCredential

                target_tenant = resolved_target_tenant_id or resolved_source_tenant_id
                # Use target tenant credentials if different from source
                use_target_creds = resolved_target_tenant_id and resolved_target_tenant_id != resolved_source_tenant_id
                credential = ClientSecretCredential(
                    tenant_id=target_tenant,
<<<<<<< HEAD
                    client_id=os.getenv("AZURE_TENANT_2_CLIENT_ID")
                    if target_tenant == "c7674d41-af6c-46f5-89a5-d41495d2151e"
                    else os.getenv("AZURE_CLIENT_ID"),
                    client_secret=os.getenv("AZURE_TENANT_2_CLIENT_SECRET")
                    if target_tenant == "c7674d41-af6c-46f5-89a5-d41495d2151e"
                    else os.getenv("AZURE_CLIENT_SECRET"),
=======
                    client_id=os.getenv("AZURE_TENANT_2_CLIENT_ID") if use_target_creds else os.getenv("AZURE_CLIENT_ID"),
                    client_secret=os.getenv("AZURE_TENANT_2_CLIENT_SECRET") if use_target_creds else os.getenv("AZURE_CLIENT_SECRET"),
>>>>>>> 4ec8d1a9
                )

                emitter = emitter_cls(  # pyright: ignore[reportCallIssue]
                    resource_group_prefix=resource_group_prefix,
                    target_subscription_id=subscription_id,
                    target_tenant_id=resolved_target_tenant_id,
                    source_subscription_id=source_subscription_id,
                    source_tenant_id=resolved_source_tenant_id,
                    identity_mapping_file=identity_mapping_file,
                    strict_mode=strict_translation,
                    auto_import_existing=auto_import_existing,
                    import_strategy=import_strategy,
                    credential=credential,
                )
            else:
                emitter = emitter_cls(resource_group_prefix=resource_group_prefix)
            if output_path:
                out_dir = Path(output_path)
            else:
                out_dir = default_timestamped_dir()

            # Log RG preservation mode (GAP-017)
            if preserve_rg_structure:
                logger.info(
                    "Preserving source resource group structure in target deployment"
                )

            # Pass RG, location, tenant_id, and subscription_id to engine.generate_iac (GAP-331)
            paths = engine.generate_iac(
                graph,
                emitter,
                out_dir,
                subset_filter=subset_filter_obj,
                validate_subnet_containment=not skip_subnet_validation,
                auto_fix_subnets=auto_fix_subnets,
                validate_address_spaces=not skip_address_space_validation,
                auto_renumber_conflicts=auto_renumber_address_spaces,
                tenant_id=tenant_id,
                subscription_id=subscription_id,
            )
            click.echo(f"✅ Wrote {len(paths)} files to {out_dir}")
            for path in paths:
                click.echo(f"  📄 {path}")

            # Collect metrics for early return path (Issue #413)
            if format_type.lower() == "terraform" and hasattr(
                emitter, "get_resource_count"
            ):
                metrics.terraform_resources_generated = emitter.get_resource_count()  # type: ignore[attr-defined]
                metrics.terraform_files_created = emitter.get_files_created_count()  # type: ignore[attr-defined]

                # Track import blocks if generated (Issue #412)
                if hasattr(emitter, "get_import_blocks_count"):
                    import_count = emitter.get_import_blocks_count()  # type: ignore[attr-defined]
                    if import_count > 0:
                        metrics.import_enabled = True
                        metrics.import_strategy = emitter.import_strategy  # type: ignore[attr-defined]
                        metrics.import_commands_generated = import_count
                translation_stats = emitter.get_translation_stats()  # type: ignore[attr-defined]
                if translation_stats:
                    metrics.translation_enabled = True
                    metrics.translation_users_mapped = translation_stats.get(
                        "users_mapped", 0
                    )
                    metrics.translation_groups_mapped = translation_stats.get(
                        "groups_mapped", 0
                    )
                    metrics.translation_sps_mapped = translation_stats.get(
                        "service_principals_mapped", 0
                    )
                    metrics.translation_identities_mapped = (
                        metrics.translation_users_mapped
                        + metrics.translation_groups_mapped
                        + metrics.translation_sps_mapped
                    )
                metrics.calculate_success_rate()

                # Generate and display report
                try:
                    report = GenerationReport(
                        metrics=metrics,
                        output_directory=out_dir,
                        timestamp=datetime.now().strftime("%Y-%m-%d %H:%M:%S"),
                    )
                    click.echo(report.format_report())
                    report_path = report.save_to_file()
                    logger.info(f"Generation report saved to: {report_path}")
                except Exception as e:
                    logger.warning(f"Failed to generate report: {e}")

            return 0

        # Default: apply rules to all resources
        graph.resources = [engine.apply(r) for r in graph.resources]

        # Handle dry run
        if dry_run:
            sample_resources = graph.resources[:5]  # Show first 5 resources
            output_data = {
                "resources": sample_resources,
                "total_count": len(graph.resources),
                "format": format_type,
            }
            click.echo(json.dumps(output_data, indent=2, default=str))
            return 0

        # Get emitter
        emitter_cls = get_emitter(format_type)
        # Pass cross-tenant translation parameters to emitter (only for Terraform)
        if format_type.lower() == "terraform":
            # Create credential for TARGET tenant (not source)
            import os

            from azure.identity import ClientSecretCredential

            target_tenant = resolved_target_tenant_id or resolved_source_tenant_id
            # Use target tenant credentials if different from source
            use_target_creds = resolved_target_tenant_id and resolved_target_tenant_id != resolved_source_tenant_id
            credential = ClientSecretCredential(
                tenant_id=target_tenant,
<<<<<<< HEAD
                client_id=os.getenv("AZURE_TENANT_2_CLIENT_ID")
                if target_tenant == "c7674d41-af6c-46f5-89a5-d41495d2151e"
                else os.getenv("AZURE_CLIENT_ID"),
                client_secret=os.getenv("AZURE_TENANT_2_CLIENT_SECRET")
                if target_tenant == "c7674d41-af6c-46f5-89a5-d41495d2151e"
                else os.getenv("AZURE_CLIENT_SECRET"),
=======
                client_id=os.getenv("AZURE_TENANT_2_CLIENT_ID") if use_target_creds else os.getenv("AZURE_CLIENT_ID"),
                client_secret=os.getenv("AZURE_TENANT_2_CLIENT_SECRET") if use_target_creds else os.getenv("AZURE_CLIENT_SECRET"),
>>>>>>> 4ec8d1a9
            )

            emitter = emitter_cls(  # pyright: ignore[reportCallIssue]
                resource_group_prefix=resource_group_prefix,
                target_subscription_id=subscription_id,
                target_tenant_id=resolved_target_tenant_id,
                source_subscription_id=source_subscription_id,
                source_tenant_id=resolved_source_tenant_id,
                identity_mapping_file=identity_mapping_file,
                strict_mode=strict_translation,
                auto_import_existing=auto_import_existing,
                import_strategy=import_strategy,
                credential=credential,
            )
        else:
            emitter = emitter_cls(resource_group_prefix=resource_group_prefix)

        # Determine output directory
        if output_path:
            out_dir = Path(output_path)
        else:
            out_dir = default_timestamped_dir()

        # Generate templates (pass preserve_rg_structure and tenant_id for Terraform emitter)
        # Check if emitter supports preserve_rg_structure and tenant_id parameters
        import inspect

        emit_signature = inspect.signature(emitter.emit)

        # Build kwargs for emit call based on supported parameters
        emit_kwargs = {"domain_name": domain_name}
        if "preserve_rg_structure" in emit_signature.parameters:
            emit_kwargs["preserve_rg_structure"] = preserve_rg_structure
        if "tenant_id" in emit_signature.parameters:
            emit_kwargs["tenant_id"] = tenant_id
        if "subscription_id" in emit_signature.parameters:
            emit_kwargs["subscription_id"] = subscription_id
        if "neo4j_driver" in emit_signature.parameters:
            emit_kwargs["neo4j_driver"] = driver

        paths = emitter.emit(graph, out_dir, **emit_kwargs)

        # Collect generation metrics from emitter (Issue #413)
        if format_type.lower() == "terraform" and hasattr(
            emitter, "get_resource_count"
        ):
            metrics.terraform_resources_generated = emitter.get_resource_count()  # type: ignore[attr-defined]
            metrics.terraform_files_created = emitter.get_files_created_count()  # type: ignore[attr-defined]

            # Track import blocks if generated (Issue #412)
            if hasattr(emitter, "get_import_blocks_count"):
                import_count = emitter.get_import_blocks_count()  # type: ignore[attr-defined]
                if import_count > 0:
                    metrics.import_enabled = True
                    metrics.import_strategy = emitter.import_strategy  # type: ignore[attr-defined]
                    metrics.import_commands_generated = import_count

            # Get translation stats if available
            translation_stats = emitter.get_translation_stats()  # type: ignore[attr-defined]
            if translation_stats:
                metrics.translation_enabled = True
                metrics.translation_users_mapped = translation_stats.get(
                    "users_mapped", 0
                )
                metrics.translation_groups_mapped = translation_stats.get(
                    "groups_mapped", 0
                )
                metrics.translation_sps_mapped = translation_stats.get(
                    "service_principals_mapped", 0
                )
                metrics.translation_identities_mapped = (
                    metrics.translation_users_mapped
                    + metrics.translation_groups_mapped
                    + metrics.translation_sps_mapped
                )

        # Calculate success rate (Issue #413)
        metrics.calculate_success_rate()

        # Validate and fix global name conflicts (GAP-014)
        if format_type.lower() == "terraform" and not skip_name_validation:
            from ..validation import NameConflictValidator

            logger.info("🔍 Checking for global resource name conflicts...")

            # Read generated Terraform config
            terraform_file = out_dir / "main.tf.json"
            if terraform_file.exists():
                with open(terraform_file) as f:
                    terraform_config = json.load(f)

                # Initialize validator (GAP-015, GAP-016)
                subscription_id = None  # TODO: Get from environment/config
                validator = NameConflictValidator(
                    subscription_id=subscription_id,
                    naming_suffix=naming_suffix,
                    preserve_names=preserve_names,
                    auto_purge_soft_deleted=auto_purge_soft_deleted,
                )

                # Validate and auto-fix conflicts (respects preserve_names mode)
                auto_fix = not preserve_names  # Don't auto-fix if preserving names
                updated_config, validation_result = (
                    validator.validate_and_fix_terraform(
                        terraform_config, auto_fix=auto_fix
                    )
                )

                # Report conflicts (GAP-015)
                if validation_result.conflicts:
                    if preserve_names:
                        # In preserve-names mode, fail on conflicts
                        click.echo(
                            f"❌ Found {len(validation_result.conflicts)} name conflicts (preserve-names mode):"
                        )
                        for conflict in validation_result.conflicts:
                            click.echo(
                                f"   • {conflict.resource_type}: {conflict.original_name}"
                            )
                            click.echo(f"     Reason: {conflict.conflict_reason}")
                        click.echo(
                            "\n💡 Tip: Remove --preserve-names flag to auto-fix conflicts, "
                            "or use --naming-suffix to specify a custom suffix."
                        )
                        return 1
                    else:
                        # In auto-fix mode, show fixes
                        click.echo(
                            f"⚠️  Found {len(validation_result.conflicts)} name conflicts:"
                        )
                        for conflict in validation_result.conflicts:
                            click.echo(
                                f"   • {conflict.resource_type}: {conflict.original_name} "
                                f"-> {conflict.suggested_name or 'N/A'}"
                            )
                            click.echo(f"     Reason: {conflict.conflict_reason}")

                # Save updated config if changes were made
                if validation_result.name_mappings:
                    with open(terraform_file, "w") as f:
                        json.dump(updated_config, f, indent=2)

                    # Save name mappings with conflict reasons (GAP-015)
                    validator.save_name_mappings(
                        validation_result.name_mappings,
                        out_dir,
                        conflicts=validation_result.conflicts,
                    )
                    click.echo(
                        f"✅ Auto-fixed {len(validation_result.name_mappings)} conflicts"
                    )
                    click.echo(
                        f"   Name mappings saved to {out_dir / 'name_mappings.json'}"
                    )
                else:
                    click.echo("✅ No global name conflicts detected")

        click.echo(f"✅ Wrote {len(paths)} files to {paths[0].parent}")
        for path in paths:
            click.echo(f"  📄 {path}")

        # Check Azure resource provider registration (before validation/deployment)
        if format_type.lower() == "terraform" and subscription_id and not dry_run:
            from .provider_manager import ProviderManager

            try:
                logger.info("Checking Azure resource provider registration...")
                provider_manager = ProviderManager(subscription_id=subscription_id)
                provider_report = await provider_manager.validate_before_deploy(
                    terraform_path=out_dir,
                    auto_register=auto_register_providers,
                )

                # Display report
                click.echo(provider_report.format_report())

                # Warn if any providers failed to register
                if provider_report.failed_providers:
                    click.echo(
                        f"⚠️  Warning: {len(provider_report.failed_providers)} providers "
                        f"failed to register. Deployment may fail."
                    )

            except Exception as e:
                logger.warning(f"Provider check failed: {e}")
                click.echo(
                    f"⚠️  Warning: Provider check failed: {e}. Proceeding anyway...",
                    err=True,
                )

        # Validate Terraform if format is terraform and not skipped
        if format_type.lower() == "terraform" and not skip_validation:
            from .validators import TerraformValidator

            logger.info("Running Terraform validation...")
            validator = TerraformValidator()
            validation_result = validator.validate(out_dir)

            if not validation_result.valid:
                # Handle validation failure
                keep_files = validator.handle_failure(validation_result)
                if not keep_files:
                    # Cleanup files
                    import shutil

                    shutil.rmtree(out_dir)
                    click.echo("🗑️  Removed invalid IaC files")
                    return 1
            else:
                click.echo("✅ Terraform validation passed")

        # Import pre-existing resources if requested (Issue #412)
        if (
            auto_import_existing
            and format_type.lower() == "terraform"
            and subscription_id
            and not dry_run
        ):
            await _handle_terraform_import(
                subscription_id=subscription_id,
                terraform_dir=out_dir,
                import_strategy_str=import_strategy,
            )

        # Register deployment if not a dry run
        if not dry_run:
            registry = DeploymentRegistry()

            # Count resources by type
            resource_counts = {}
            for resource in graph.resources:
                rtype = resource.get("type", "unknown")
                resource_counts[rtype] = resource_counts.get(rtype, 0) + 1

            # Determine tenant from environment
            tenant_name = "tenant-1"  # Default, could be enhanced with --tenant flag

            deployment_id = registry.register_deployment(
                directory=str(out_dir),
                tenant=tenant_name,
                resources=resource_counts,
                terraform_version=None,  # Could detect this
            )

            click.echo(f"📝 Registered deployment: {deployment_id}")
            click.echo("   Use 'atg undeploy' to destroy these resources")

        # Generate and display generation report (Issue #413)
        try:
            report = GenerationReport(
                metrics=metrics,
                output_directory=out_dir,
                timestamp=datetime.now().strftime("%Y-%m-%d %H:%M:%S"),
            )

            # Display report
            click.echo(report.format_report())

            # Save report to file
            report_path = report.save_to_file()
            logger.info(f"Generation report saved to: {report_path}")

        except Exception as e:
            logger.warning(f"Failed to generate report: {e}")
            # Non-blocking - don't fail generation if reporting fails

        return 0

    except Exception as e:
        logger.error(f"❌ IaC generation failed: {e}")
        click.echo(f"❌ Error: {e}", err=True)
        return 1<|MERGE_RESOLUTION|>--- conflicted
+++ resolved
@@ -559,12 +559,10 @@
         # Pre-deployment conflict detection (Issue #336)
         should_check_conflicts = check_conflicts and not skip_conflict_check
         if should_check_conflicts and subscription_id and not dry_run:
-            import os
-
-            from azure.identity import ClientSecretCredential
-
             from .cleanup_integration import invoke_cleanup_script, parse_cleanup_result
             from .conflict_detector import ConflictDetector
+            from azure.identity import ClientSecretCredential
+            import os
 
             logger.info("Running pre-deployment conflict detection...")
             click.echo("Checking for deployment conflicts...")
@@ -576,23 +574,12 @@
                 use_target_creds = resolved_target_tenant_id and resolved_target_tenant_id != resolved_source_tenant_id
                 conflict_detector_credential = ClientSecretCredential(
                     tenant_id=target_tenant,
-<<<<<<< HEAD
-                    client_id=os.getenv("AZURE_TENANT_2_CLIENT_ID")
-                    if target_tenant == "c7674d41-af6c-46f5-89a5-d41495d2151e"
-                    else os.getenv("AZURE_CLIENT_ID"),
-                    client_secret=os.getenv("AZURE_TENANT_2_CLIENT_SECRET")
-                    if target_tenant == "c7674d41-af6c-46f5-89a5-d41495d2151e"
-                    else os.getenv("AZURE_CLIENT_SECRET"),
-=======
                     client_id=os.getenv("AZURE_TENANT_2_CLIENT_ID") if use_target_creds else os.getenv("AZURE_CLIENT_ID"),
                     client_secret=os.getenv("AZURE_TENANT_2_CLIENT_SECRET") if use_target_creds else os.getenv("AZURE_CLIENT_SECRET"),
->>>>>>> 4ec8d1a9
                 )
 
                 # Initialize detector with proper credential
-                detector = ConflictDetector(
-                    subscription_id, credential=conflict_detector_credential
-                )
+                detector = ConflictDetector(subscription_id, credential=conflict_detector_credential)
 
                 # Detect conflicts
                 conflict_report = await detector.detect_conflicts(graph.resources)
@@ -730,26 +717,15 @@
             # Pass cross-tenant translation parameters to emitter (only for Terraform)
             if format_type.lower() == "terraform":
                 # Create credential for TARGET tenant (not source)
+                from azure.identity import ClientSecretCredential
                 import os
-
-                from azure.identity import ClientSecretCredential
-
                 target_tenant = resolved_target_tenant_id or resolved_source_tenant_id
                 # Use target tenant credentials if different from source
                 use_target_creds = resolved_target_tenant_id and resolved_target_tenant_id != resolved_source_tenant_id
                 credential = ClientSecretCredential(
                     tenant_id=target_tenant,
-<<<<<<< HEAD
-                    client_id=os.getenv("AZURE_TENANT_2_CLIENT_ID")
-                    if target_tenant == "c7674d41-af6c-46f5-89a5-d41495d2151e"
-                    else os.getenv("AZURE_CLIENT_ID"),
-                    client_secret=os.getenv("AZURE_TENANT_2_CLIENT_SECRET")
-                    if target_tenant == "c7674d41-af6c-46f5-89a5-d41495d2151e"
-                    else os.getenv("AZURE_CLIENT_SECRET"),
-=======
                     client_id=os.getenv("AZURE_TENANT_2_CLIENT_ID") if use_target_creds else os.getenv("AZURE_CLIENT_ID"),
                     client_secret=os.getenv("AZURE_TENANT_2_CLIENT_SECRET") if use_target_creds else os.getenv("AZURE_CLIENT_SECRET"),
->>>>>>> 4ec8d1a9
                 )
 
                 emitter = emitter_cls(  # pyright: ignore[reportCallIssue]
@@ -861,26 +837,15 @@
         # Pass cross-tenant translation parameters to emitter (only for Terraform)
         if format_type.lower() == "terraform":
             # Create credential for TARGET tenant (not source)
+            from azure.identity import ClientSecretCredential
             import os
-
-            from azure.identity import ClientSecretCredential
-
             target_tenant = resolved_target_tenant_id or resolved_source_tenant_id
             # Use target tenant credentials if different from source
             use_target_creds = resolved_target_tenant_id and resolved_target_tenant_id != resolved_source_tenant_id
             credential = ClientSecretCredential(
                 tenant_id=target_tenant,
-<<<<<<< HEAD
-                client_id=os.getenv("AZURE_TENANT_2_CLIENT_ID")
-                if target_tenant == "c7674d41-af6c-46f5-89a5-d41495d2151e"
-                else os.getenv("AZURE_CLIENT_ID"),
-                client_secret=os.getenv("AZURE_TENANT_2_CLIENT_SECRET")
-                if target_tenant == "c7674d41-af6c-46f5-89a5-d41495d2151e"
-                else os.getenv("AZURE_CLIENT_SECRET"),
-=======
                 client_id=os.getenv("AZURE_TENANT_2_CLIENT_ID") if use_target_creds else os.getenv("AZURE_CLIENT_ID"),
                 client_secret=os.getenv("AZURE_TENANT_2_CLIENT_SECRET") if use_target_creds else os.getenv("AZURE_CLIENT_SECRET"),
->>>>>>> 4ec8d1a9
             )
 
             emitter = emitter_cls(  # pyright: ignore[reportCallIssue]
