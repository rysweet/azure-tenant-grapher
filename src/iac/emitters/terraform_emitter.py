"""Terraform emitter for Infrastructure-as-Code generation.

This module provides Terraform-specific template generation from
tenant graph data.
"""

import json
import logging
import re
from pathlib import Path
from typing import Any, ClassVar, Dict, List, Optional

from azure.identity import DefaultAzureCredential

from ..community_detector import CommunityDetector
from ..dependency_analyzer import DependencyAnalyzer
from ..translators import TranslationContext, TranslationCoordinator
from ..translators.private_endpoint_translator import PrivateEndpointTranslator
from ..traverser import TenantGraph
from ..validators import DependencyValidator, ResourceExistenceValidator
from . import register_emitter
from .base import IaCEmitter
from .private_endpoint_emitter import (
    emit_private_dns_zone,
    emit_private_dns_zone_vnet_link,
    emit_private_endpoint,
)

logger = logging.getLogger(__name__)


class TerraformEmitter(IaCEmitter):
    """Emitter for generating Terraform templates."""

    def __init__(
        self,
        config: Optional[Dict[str, Any]] = None,
        resource_group_prefix: Optional[str] = None,
        target_subscription_id: Optional[str] = None,
        target_tenant_id: Optional[str] = None,
        source_subscription_id: Optional[str] = None,
        source_tenant_id: Optional[str] = None,
        identity_mapping: Optional[Dict[str, Any]] = None,
        identity_mapping_file: Optional[str] = None,
        strict_mode: bool = False,
        auto_import_existing: bool = False,
        import_strategy: Optional[str] = None,
        credential: Optional[Any] = None,
    ):
        """Initialize the TerraformEmitter.

        Args:
            config: Optional configuration dictionary
            resource_group_prefix: Optional prefix to add to all resource group names (e.g., "ITERATION15_")
            target_subscription_id: Target subscription ID for cross-tenant translation (opt-in)
            target_tenant_id: Target tenant ID for cross-tenant translation (opt-in)
            source_subscription_id: Source subscription ID (auto-detected if not provided)
            source_tenant_id: Source tenant ID (auto-detected if not provided)
            identity_mapping: Identity mapping dictionary for Entra ID translation
            identity_mapping_file: Path to identity mapping JSON file
            strict_mode: If True, fail on missing mappings. If False, warn.
            auto_import_existing: If True, generate import blocks for existing resources (Issue #412)
            import_strategy: Strategy for importing ("resource_groups", "all_resources", "selective")
            credential: Azure credential for resource existence validation (Issue #422)
        """
        super().__init__(config)
        self.resource_group_prefix = resource_group_prefix or ""
        # Track NSG associations to emit as separate resources
        # Format: [(subnet_tf_name, nsg_tf_name, subnet_name, nsg_name)]
        self._nsg_associations: List[tuple[str, str, str, str]] = []
        # Track NIC NSG associations (similar to subnet NSG associations)
        # Format: [(nic_tf_name, nsg_tf_name, nic_name, nsg_name)]
        self._nic_nsg_associations: List[tuple[str, str, str, str]] = []
        # Track all resource names that will be emitted (for reference validation)
        self._available_resources: Dict[str, set] = {}
        # Track missing resource references for reporting
        self._missing_references: List[Dict[str, str]] = []
        # Translator for cross-subscription resource IDs (initialized in emit())
        self._translator: Optional[PrivateEndpointTranslator] = None
        # Track available resource group names (Issue: Skip VNets with missing RGs)
        self._available_resource_groups: set = set()

        # Store translation parameters for later initialization
        self.target_subscription_id = target_subscription_id
        self.target_tenant_id = target_tenant_id
        self.source_subscription_id = source_subscription_id
        self.source_tenant_id = source_tenant_id
        self.identity_mapping = identity_mapping
        self.identity_mapping_file = identity_mapping_file
        self.strict_mode = strict_mode

        # Translation coordinator (initialized in emit() when resources are available)
        self._translation_coordinator: Optional[TranslationCoordinator] = None

        # Import configuration (Issue #412, #422)
        self.auto_import_existing = auto_import_existing
        self.import_strategy = import_strategy or "resource_groups"
        self.credential = credential

        # Resource existence validator (Issue #422)
        self._existence_validator: Optional[ResourceExistenceValidator] = None

        # Generation metrics tracking (Issue #413)
        self._resource_count: int = 0
        self._files_created: int = 0

        # Import blocks tracking (Issue #412)
        self._import_blocks_generated: int = 0

    def _get_effective_subscription_id(self, resource: Dict[str, Any]) -> str:
        """Get the subscription ID to use for resource construction.

        In cross-tenant mode, returns target subscription ID.
        Otherwise returns the resource's original subscription ID.

        Args:
            resource: Resource dictionary with subscription_id field

        Returns:
            Subscription ID to use in constructed resource IDs
        """
        # If we have a target subscription (cross-tenant), use it
        if self.target_subscription_id:
            return self.target_subscription_id
        # Otherwise use the resource's subscription
        return resource.get("subscription_id", "")

    def _normalize_azure_type(self, azure_type: str) -> str:
        """Normalize Azure resource type casing to match mapping keys.

        Azure API returns inconsistent casing (e.g., microsoft.insights vs Microsoft.Insights).
        This method normalizes to the canonical casing used in AZURE_TO_TERRAFORM_MAPPING.

        Args:
            azure_type: Azure resource type string (e.g., "microsoft.insights/components")

        Returns:
            Normalized azure_type with correct casing
        """
        # Provider namespace casing corrections
        provider_casing_map = {
            "microsoft.keyvault": "Microsoft.KeyVault",
            "Microsoft.Keyvault": "Microsoft.KeyVault",
            "microsoft.insights": "Microsoft.Insights",
            "Microsoft.insights": "Microsoft.Insights",
            "microsoft.operationalinsights": "Microsoft.OperationalInsights",
            "Microsoft.operationalinsights": "Microsoft.OperationalInsights",
            "Microsoft.operationalInsights": "Microsoft.OperationalInsights",
            "microsoft.operationalInsights": "Microsoft.OperationalInsights",
            "microsoft.documentdb": "Microsoft.DocumentDB",
            "Microsoft.documentdb": "Microsoft.DocumentDB",
            "Microsoft.DocumentDb": "Microsoft.DocumentDB",
            "microsoft.devtestlab": "Microsoft.DevTestLab",
            "Microsoft.devtestlab": "Microsoft.DevTestLab",
            "microsoft.alertsmanagement": "Microsoft.AlertsManagement",
            "Microsoft.alertsmanagement": "Microsoft.AlertsManagement",
            "microsoft.compute": "Microsoft.Compute",
        }

        normalized_type = azure_type
        for incorrect, correct in provider_casing_map.items():
            if normalized_type.startswith(incorrect + "/"):
                normalized_type = correct + normalized_type[len(incorrect):]
                break

        return normalized_type

    # Azure resource type to Terraform resource type mapping
    AZURE_TO_TERRAFORM_MAPPING: ClassVar[Dict[str, str]] = {
        "Microsoft.Compute/virtualMachines": "azurerm_linux_virtual_machine",
        "Microsoft.Compute/disks": "azurerm_managed_disk",
        "Microsoft.Compute/virtualMachines/extensions": "azurerm_virtual_machine_extension",
        "microsoft.compute/virtualMachines/extensions": "azurerm_virtual_machine_extension",  # Lowercase variant
        "Microsoft.Storage/storageAccounts": "azurerm_storage_account",
        "Microsoft.Network/virtualNetworks": "azurerm_virtual_network",
        "Microsoft.Network/subnets": "azurerm_subnet",
        "Microsoft.Network/networkSecurityGroups": "azurerm_network_security_group",
        "Microsoft.Network/publicIPAddresses": "azurerm_public_ip",
        "Microsoft.Network/networkInterfaces": "azurerm_network_interface",
        "Microsoft.Network/bastionHosts": "azurerm_bastion_host",
        "Microsoft.Network/privateEndpoints": "azurerm_private_endpoint",
        "Microsoft.Network/privateDnsZones": "azurerm_private_dns_zone",
        "Microsoft.Network/privateDnsZones/virtualNetworkLinks": "azurerm_private_dns_zone_virtual_network_link",
        # Note: Microsoft.Web/sites mapping handled dynamically in _convert_resource
        "Microsoft.Web/serverFarms": "azurerm_service_plan",
        "Microsoft.Sql/servers": "azurerm_mssql_server",
        "Microsoft.KeyVault/vaults": "azurerm_key_vault",
        "Microsoft.OperationalInsights/workspaces": "azurerm_log_analytics_workspace",
        "microsoft.operationalinsights/workspaces": "azurerm_log_analytics_workspace",  # Lowercase variant
        "microsoft.insights/components": "azurerm_application_insights",
        "Microsoft.Insights/components": "azurerm_application_insights",  # Proper-case variant
        "microsoft.alertsmanagement/smartDetectorAlertRules": "azurerm_monitor_smart_detector_alert_rule",
        "Microsoft.Resources/resourceGroups": "azurerm_resource_group",
        # DevTestLab resources
        "microsoft.devtestlab/labs": "azurerm_dev_test_lab",
        "Microsoft.DevTestLab/labs": "azurerm_dev_test_lab",
        "Microsoft.DevTestLab/labs/virtualMachines": "azurerm_dev_test_linux_virtual_machine",
        # Machine Learning and AI resources
        "Microsoft.MachineLearningServices/workspaces": "azurerm_machine_learning_workspace",
        "Microsoft.CognitiveServices/accounts": "azurerm_cognitive_account",
        # Additional resource types found in scan
        "Microsoft.Kusto/clusters": "azurerm_kusto_cluster",
        "Microsoft.EventHub/namespaces": "azurerm_eventhub_namespace",
        "Microsoft.Network/networkWatchers": "azurerm_network_watcher",
        "Microsoft.ManagedIdentity/userAssignedIdentities": "azurerm_user_assigned_identity",
        "Microsoft.Insights/dataCollectionRules": "azurerm_monitor_data_collection_rule",
        "microsoft.insights/dataCollectionRules": "azurerm_monitor_data_collection_rule",  # Lowercase variant
        "Microsoft.Insights/dataCollectionEndpoints": "azurerm_monitor_data_collection_endpoint",
        "microsoft.insights/dataCollectionEndpoints": "azurerm_monitor_data_collection_endpoint",  # Lowercase variant
        "microsoft.insights/metricalerts": "azurerm_monitor_metric_alert",  # Lowercase variant
        "Microsoft.OperationsManagement/solutions": "azurerm_log_analytics_solution",
        "Microsoft.Automation/automationAccounts": "azurerm_automation_account",
        # Additional resource types found in full tenant scan
        "microsoft.insights/actiongroups": "azurerm_monitor_action_group",
        "Microsoft.Insights/actionGroups": "azurerm_monitor_action_group",
        "Microsoft.Insights/actiongroups": "azurerm_monitor_action_group",  # Proper-case variant (lowercase 'groups')
        "Microsoft.Search/searchServices": "azurerm_search_service",
        "microsoft.operationalInsights/querypacks": "azurerm_log_analytics_query_pack",
        "Microsoft.OperationalInsights/queryPacks": "azurerm_log_analytics_query_pack",
        "Microsoft.Compute/sshPublicKeys": "azurerm_ssh_public_key",
        "Microsoft.DevTestLab/schedules": "azurerm_dev_test_schedule",
        # Bug #36: Add support for additional resource types
        "Microsoft.DocumentDB/databaseAccounts": "azurerm_cosmosdb_account",
        "Microsoft.DocumentDb/databaseAccounts": "azurerm_cosmosdb_account",  # Lowercase variant
        "Microsoft.Network/applicationGateways": "azurerm_application_gateway",
        "Microsoft.Network/dnszones": "azurerm_dns_zone",
        "Microsoft.Network/dnsZones": "azurerm_dns_zone",
        "Microsoft.Network/applicationGatewayWebApplicationFirewallPolicies": "azurerm_web_application_firewall_policy",
        "Microsoft.Network/natGateways": "azurerm_nat_gateway",
        "Microsoft.DBforPostgreSQL/flexibleServers": "azurerm_postgresql_flexible_server",
        "Microsoft.Sql/servers/databases": "azurerm_mssql_database",
        "Microsoft.ContainerInstance/containerGroups": "azurerm_container_group",
        "Microsoft.DataFactory/factories": "azurerm_data_factory",
        "Microsoft.ContainerRegistry/registries": "azurerm_container_registry",
        "Microsoft.ServiceBus/namespaces": "azurerm_servicebus_namespace",
        # Bug #44: Add previously "unsupported" resources that DO have azurerm provider support!
        "Microsoft.Compute/virtualMachines/runCommands": "azurerm_virtual_machine_run_command",
        "Microsoft.App/managedEnvironments": "azurerm_container_app_environment",
        "Microsoft.App/containerApps": "azurerm_container_app",
        # Microsoft.SecurityCopilot/capacities - No Terraform support yet, will be skipped
        "Microsoft.Automation/automationAccounts/runbooks": "azurerm_automation_runbook",
        # Additional supported types discovered during tenant replication (Iteration 19+)
        "Microsoft.Network/routeTables": "azurerm_route_table",
        # TEMPORARILY COMMENTED - Need emitter implementation (Iteration 22 validation found missing required fields)
        "Microsoft.RecoveryServices/vaults": "azurerm_recovery_services_vault",  # NOW HAS EMITTER (added SKU handler)
        # "Microsoft.Portal/dashboards": "azurerm_portal_dashboard",  # Missing: dashboard_properties
        # "Microsoft.Purview/accounts": "azurerm_purview_account",  # Missing: identity block (Iteration 26)
        "Microsoft.Databricks/workspaces": "azurerm_databricks_workspace",  # NOW HAS EMITTER (added SKU handler)
        "Microsoft.Databricks/accessConnectors": "azurerm_databricks_access_connector",
        # "Microsoft.Synapse/workspaces": "azurerm_synapse_workspace",  # Missing: storage_data_lake_gen2_filesystem_id, sql_administrator_login (Iteration 23)
        # "Microsoft.Communication/CommunicationServices": "azurerm_communication_service",  # Extraneous location property (Iteration 23)
        # "Microsoft.Communication/EmailServices": "azurerm_email_communication_service",  # Missing: data_location
        "Microsoft.AppConfiguration/configurationStores": "azurerm_app_configuration",
        # "Microsoft.Insights/scheduledqueryrules": "azurerm_monitor_scheduled_query_rules_alert",  # Missing: data_source_id, frequency, time_window, query, action, trigger (Iteration 26)
        # "Microsoft.Insights/workbooks": "azurerm_application_insights_workbook",  # Missing: display_name, data_json
        "Microsoft.Compute/images": "azurerm_image",
        "Microsoft.Compute/galleries": "azurerm_shared_image_gallery",
        # "Microsoft.Compute/galleries/images": "azurerm_shared_image",  # Missing: gallery_name, os_type
        # "Microsoft.AlertsManagement/smartDetectorAlertRules": "azurerm_monitor_smart_detector_alert_rule",  # Missing: frequency, severity, scope_resource_ids, detector_type (31 instances!)
        "Microsoft.Web/staticSites": "azurerm_static_web_app",
        # "Microsoft.App/jobs": "azurerm_container_app_job",  # Missing: container_app_environment_id
        # Microsoft.Resources/templateSpecs - These are template metadata, not deployments - will be skipped
        # Microsoft.Resources/templateSpecs/versions - Child resources - will be skipped
        # Microsoft.MachineLearningServices/workspaces/serverlessEndpoints - No direct Terraform equivalent yet, will be skipped
        # Microsoft.CognitiveServices/accounts/projects - Child resources, need parent account handling
        # Microsoft.Communication/EmailServices/Domains - Child resources
        # Microsoft.App/builders - Internal resource, may not need deployment
        # Microsoft.SentinelPlatformServices/* - Sentinel-specific, may need special handling
        # Azure AD / Entra ID / Microsoft Graph resource mappings
        "Microsoft.AAD/User": "azuread_user",
        "Microsoft.AAD/Group": "azuread_group",
        "Microsoft.AAD/ServicePrincipal": "azuread_service_principal",
        "Microsoft.AAD/Application": "azuread_application",
        "Microsoft.Graph/users": "azuread_user",
        "Microsoft.Graph/groups": "azuread_group",
        "Microsoft.Graph/servicePrincipals": "azuread_service_principal",
        "Microsoft.Graph/applications": "azuread_application",
        "Microsoft.ManagedIdentity/managedIdentities": "azurerm_user_assigned_identity",
        # Neo4j label-based mappings for Entra ID
        "User": "azuread_user",
        "Group": "azuread_group",
        "ServicePrincipal": "azuread_service_principal",
        "Application": "azuread_application",
        # Role-Based Access Control (RBAC)
        "Microsoft.Authorization/roleAssignments": "azurerm_role_assignment",
        "Microsoft.Authorization/roleDefinitions": "azurerm_role_definition",
        # Container and Kubernetes resources (azurerm v3.43.0+)
        "Microsoft.ContainerService/managedClusters": "azurerm_kubernetes_cluster",
        # Additional Compute resources
        "Microsoft.Compute/virtualMachineScaleSets": "azurerm_linux_virtual_machine_scale_set",
        "Microsoft.Compute/snapshots": "azurerm_snapshot",
        # Additional Network resources
        "Microsoft.Network/loadBalancers": "azurerm_lb",
        # Additional Monitoring resources
        "Microsoft.Insights/metricAlerts": "azurerm_monitor_metric_alert",
        "Microsoft.Insights/metricalerts": "azurerm_monitor_metric_alert",  # Case variant
        # Cache resources
        "Microsoft.Cache/Redis": "azurerm_redis_cache",
    }

    def _extract_resource_groups(
        self, resources: List[Dict[str, Any]]
    ) -> List[Dict[str, Any]]:
        """Extract unique resource groups from all resources.

        Returns list of RG resource dictionaries with properties:
        - id: RG azure resource ID
        - name: RG name (with prefix applied)
        - location: Azure region
        - type: "Microsoft.Resources/resourceGroups"
        - _original_rg_name: Original RG name before prefix (for mapping)
        """
        rg_map = {}
        for resource in resources:
            # Try both field names (resource_group and resourceGroup)
            rg_name = resource.get("resource_group") or resource.get("resourceGroup")
            if rg_name and rg_name not in rg_map:
                # APPLY PREFIX HERE
                prefixed_name = self._apply_rg_prefix(rg_name)

                # Extract location from first resource in this RG
                location = resource.get("location", "westus2")
                subscription = resource.get("subscription_id") or resource.get(
                    "subscriptionId", ""
                )

                rg_map[rg_name] = {
                    "id": f"/subscriptions/{subscription}/resourceGroups/{prefixed_name}",
                    "name": prefixed_name,  # Prefixed name
                    "location": location,
                    "type": "Microsoft.Resources/resourceGroups",
                    "subscriptionId": subscription,
                    "subscription_id": subscription,
                    "resourceGroup": prefixed_name,  # Prefixed
                    "resource_group": prefixed_name,  # Prefixed
                    "_original_rg_name": rg_name,  # Track original for mapping
                }

        return list(rg_map.values())

    def emit(
        self,
        graph: TenantGraph,
        out_dir: Path,
        domain_name: Optional[str] = None,
        subscription_id: Optional[str] = None,
        comparison_result: Optional[Any] = None,
        split_by_community: bool = False,
    ) -> List[Path]:
        """Generate Terraform template from tenant graph.

        Args:
            graph: Tenant graph to generate from
            out_dir: Directory to write files
            domain_name: Optional domain name for user accounts
            subscription_id: Optional subscription ID for deployment
            comparison_result: Optional comparison with target tenant (NEW in Phase 1E)
                              If provided, enables smart import generation
            split_by_community: If True, split resources into separate files per community
        """
        # If a domain name is specified, set it for all user account entities
        if domain_name:
            for resource in graph.resources:
                if resource.get("type", "").lower() in (
                    "user",
                    "aaduser",
                    "microsoft.aad/user",
                ):
                    base_name = resource.get("name", "user")
                    base_name = base_name.split("@")[0]
                    resource["userPrincipalName"] = f"{base_name}@{domain_name}"
                    resource["email"] = f"{base_name}@{domain_name}"

        logger.info(f"Generating Terraform templates to {out_dir}")

        # Ensure output directory exists
        out_dir.mkdir(parents=True, exist_ok=True)

        # Check if we have any Azure AD resources
        has_azuread_resources = any(
            resource.get("type", "").startswith("Microsoft.AAD/")
            or resource.get("type", "").startswith("Microsoft.Graph/")
            or resource.get("type", "").lower()
            in ("user", "aaduser", "group", "aadgroup", "serviceprincipal")
            for resource in graph.resources
        )

        # Build Terraform JSON structure
        terraform_config: Dict[str, Any] = {
            "terraform": {
                "required_providers": {
                    "azurerm": {"source": "hashicorp/azurerm", "version": ">=3.0"},
                    "random": {"source": "hashicorp/random", "version": ">=3.1"},
                    "tls": {"source": "hashicorp/tls", "version": ">=4.0"},
                }
            },
            "provider": {
                "azurerm": {
                    "features": {},
                    "resource_provider_registrations": "none",
                    "subscription_id": "${var.subscription_id}",
                }
            },
            "variable": {
                "subscription_id": {
                    "description": "Azure subscription ID for deployment",
                    "type": "string",
                    "default": self.target_subscription_id or subscription_id or "",
                }
            },
            "resource": {},
        }

        # Add Azure AD provider if needed
        if has_azuread_resources:
            # Add azuread to required providers
            terraform_config["terraform"]["required_providers"]["azuread"] = {
                "source": "hashicorp/azuread",
                "version": ">=2.0",
            }
            # Convert provider to list format for multiple providers
            terraform_config["provider"] = [
                {
                    "azurerm": {
                        "features": {},
                        "subscription_id": "${var.subscription_id}",
                    }
                },
                {"azuread": {}},
            ]

        # Clear NSG associations and tracking from previous runs
        self._nsg_associations = []
        self._available_resources = {}
        self._missing_references = []
        # Track available subnets separately (needs VNet-scoped names)
        self._available_subnets = set()
        # Bug #31: Map VNet abstracted IDs to terraform names for standalone subnets
        # Format: {abstracted_vnet_id: terraform_name}
        self._vnet_id_to_terraform_name: Dict[str, str] = {}
        # Store graph for reference in _convert_resource (needed for DCR workspace validation)
        self._graph = graph

        # First pass: Build index of available resources
        logger.info("Building resource index for reference validation")
        for resource in graph.resources:
            azure_type = resource.get("type", "")
            resource_name = resource.get("name", "")

            # Handle simple type names for Azure AD resources
            if azure_type.lower() in ("user", "aaduser"):
                azure_type = "Microsoft.Graph/users"
            elif azure_type.lower() in ("group", "aadgroup", "identitygroup"):
                azure_type = "Microsoft.Graph/groups"
            elif azure_type.lower() == "serviceprincipal":
                azure_type = "Microsoft.Graph/servicePrincipals"
            elif azure_type.lower() == "managedidentity":
                azure_type = "Microsoft.ManagedIdentity/managedIdentities"

            # Normalize casing before lookup (fixes case-sensitivity issues)
            azure_type = self._normalize_azure_type(azure_type)

            # Get Terraform resource type (with dynamic handling for App Services)
            if azure_type == "Microsoft.Web/sites":
                terraform_type = self._get_app_service_terraform_type(resource)
            else:
                terraform_type = self.AZURE_TO_TERRAFORM_MAPPING.get(azure_type)
            if terraform_type:
                # Skip NICs without ip_configurations - they will be skipped during generation
                if azure_type == "Microsoft.Network/networkInterfaces":
                    properties = self._parse_properties(resource)
                    ip_configs = properties.get("ipConfigurations", [])
                    if not ip_configs:
                        logger.debug(
                            f"Excluding NIC '{resource_name}' from resource index - "
                            "missing ip_configurations (will be skipped during generation)"
                        )
                        continue

                if terraform_type not in self._available_resources:
                    self._available_resources[terraform_type] = set()
                safe_name = self._sanitize_terraform_name(resource_name)
                self._available_resources[terraform_type].add(safe_name)

                # For subnets, also track VNet-scoped names
                if azure_type == "Microsoft.Network/subnets":
                    # For abstracted nodes, use original_id which contains the full Azure resource path
                    subnet_id = resource.get("original_id") or resource.get("id", "")
                    vnet_name = self._extract_resource_name_from_id(
                        subnet_id, "virtualNetworks"
                    )
                    if vnet_name != "unknown" and "/subnets/" in subnet_id:
                        vnet_name_safe = self._sanitize_terraform_name(vnet_name)
                        subnet_name_safe = safe_name
                        scoped_subnet_name = f"{vnet_name_safe}_{subnet_name_safe}"
                        self._available_subnets.add(scoped_subnet_name)

            # Also track subnets from VNet properties (inline subnets)
            if azure_type == "Microsoft.Network/virtualNetworks":
                properties = self._parse_properties(resource)
                subnets = properties.get("subnets", [])
                vnet_safe_name = self._sanitize_terraform_name(resource_name)
                for subnet in subnets:
                    subnet_name = subnet.get("name")
                    if subnet_name:
                        subnet_safe_name = self._sanitize_terraform_name(subnet_name)
                        scoped_subnet_name = f"{vnet_safe_name}_{subnet_safe_name}"
                        self._available_subnets.add(scoped_subnet_name)

        logger.debug(
            f"Resource index built: {sum(len(v) for v in self._available_resources.values())} resources tracked"
        )
        logger.debug(
            f"Subnet index built: {len(self._available_subnets)} subnets tracked"
        )

        # Initialize translator if target subscription differs from source
        source_subscription_id = self._extract_source_subscription(graph.resources)
        if (
            source_subscription_id
            and subscription_id
            and source_subscription_id != subscription_id
        ):
            logger.info(
                f"Initializing translator for cross-subscription deployment: "
                f"source={source_subscription_id}, target={subscription_id}"
            )
            # Convert _available_resources (Dict[str, set]) to Dict[str, Dict[str, Any]]
            # format expected by translator
            resources_dict: Dict[str, Dict[str, Any]] = {}
            for resource_type, resource_names in self._available_resources.items():
                resources_dict[resource_type] = {name: {} for name in resource_names}

            self._translator = PrivateEndpointTranslator(
                source_subscription_id=source_subscription_id,
                target_subscription_id=subscription_id,
                available_resources=resources_dict,
            )
        else:
            self._translator = None
            if source_subscription_id and subscription_id:
                logger.debug(
                    f"No translator needed - source and target subscriptions match: {subscription_id}"
                )
            else:
                logger.debug(
                    f"No translator needed - source_sub={source_subscription_id}, target_sub={subscription_id}"
                )

        # Extract and generate resource group resources
        logger.info("Extracting resource groups from discovered resources")
        rg_resources = self._extract_resource_groups(graph.resources)
        logger.info(f"Found {len(rg_resources)} unique resource groups")

        # Build RG name mapping (original -> prefixed) for updating resource references
        rg_name_mapping = {}
        if self.resource_group_prefix:
            for rg_resource in rg_resources:
                original_rg = rg_resource.get("_original_rg_name")
                prefixed_rg = rg_resource.get("name")
                if original_rg and prefixed_rg:
                    rg_name_mapping[original_rg] = prefixed_rg

            logger.info(f"Resource group prefix: '{self.resource_group_prefix}'")
            logger.info(f"Will transform {len(rg_name_mapping)} resource group names")

            # Apply RG name transform to all resources
            for resource in graph.resources:
                # Update resource_group field
                original_rg = resource.get("resource_group") or resource.get(
                    "resourceGroup"
                )
                if original_rg in rg_name_mapping:
                    prefixed_rg = rg_name_mapping[original_rg]
                    resource["resource_group"] = prefixed_rg
                    resource["resourceGroup"] = prefixed_rg

                # Update resource IDs containing RG names
                resource_id = resource.get("id", "")
                if "/resourceGroups/" in resource_id:
                    # Extract and replace RG name in ID
                    parts = resource_id.split("/resourceGroups/")
                    if len(parts) == 2:
                        after_rg = parts[1].split("/", 1)
                        original_rg_in_id = after_rg[0]
                        if original_rg_in_id in rg_name_mapping:
                            prefixed_rg_in_id = rg_name_mapping[original_rg_in_id]
                            rest_of_id = after_rg[1] if len(after_rg) > 1 else ""
                            resource["id"] = (
                                f"{parts[0]}/resourceGroups/{prefixed_rg_in_id}"
                                f"{'/' + rest_of_id if rest_of_id else ''}"
                            )

        # Add RG resources to the available resources index
        for rg_resource in rg_resources:
            rg_name_sanitized = self._sanitize_terraform_name(rg_resource["name"])
            if "azurerm_resource_group" not in self._available_resources:
                self._available_resources["azurerm_resource_group"] = set()
            self._available_resources["azurerm_resource_group"].add(rg_name_sanitized)

        # Prepend RG resources to the resource list for dependency analysis
        all_resources = rg_resources + graph.resources

        # Initialize and run TranslationCoordinator if cross-tenant translation is enabled
        # This is opt-in behavior - only runs if target_subscription_id or target_tenant_id is provided
        if self.target_subscription_id or self.target_tenant_id:
            logger.info("=" * 70)
            logger.info("Cross-tenant translation enabled")
            logger.info("=" * 70)

            # Extract source subscription ID from resources if not provided
            detected_source_subscription = self._extract_source_subscription(
                all_resources
            )
            final_source_subscription = (
                self.source_subscription_id or detected_source_subscription
            )

            # Convert _available_resources (Dict[str, set]) to Dict[str, Dict[str, Any]]
            # format expected by TranslationContext
            resources_dict: Dict[str, Dict[str, Any]] = {}
            for resource_type, resource_names in self._available_resources.items():
                resources_dict[resource_type] = {name: {} for name in resource_names}

            # Create TranslationContext
            translation_context = TranslationContext(
                source_subscription_id=final_source_subscription,
                target_subscription_id=self.target_subscription_id or "",
                source_tenant_id=self.source_tenant_id,
                target_tenant_id=self.target_tenant_id,
                available_resources=resources_dict,
                identity_mapping=self.identity_mapping,
                identity_mapping_file=self.identity_mapping_file,
                strict_mode=self.strict_mode,
            )

            # Initialize TranslationCoordinator
            logger.info(
                f"Source Subscription: {final_source_subscription or 'Not specified'}"
            )
            logger.info(
                f"Target Subscription: {self.target_subscription_id or 'Not specified'}"
            )
            logger.info(f"Source Tenant: {self.source_tenant_id or 'Not specified'}")
            logger.info(f"Target Tenant: {self.target_tenant_id or 'Not specified'}")
            logger.info(f"Strict Mode: {self.strict_mode}")
            logger.info("=" * 70)

            self._translation_coordinator = TranslationCoordinator(translation_context)

            # Translate all resources
            logger.info(f"Translating {len(all_resources)} resources...")
            try:
                translated_resources = (
                    self._translation_coordinator.translate_resources(all_resources)
                )
                all_resources = translated_resources
                logger.info("Translation complete!")
            except Exception as e:
                logger.error(
                    f"Translation failed with error: {e}. Continuing with untranslated resources.",
                    exc_info=True,
                )
                # Continue with untranslated resources (graceful degradation)

        # Analyze dependencies and sort resources by tier
        logger.info("Analyzing resource dependencies and calculating tiers")
        analyzer = DependencyAnalyzer()
        resource_dependencies = analyzer.analyze(all_resources)

        # Smart import generation (Phase 1E) - opt-in feature
        # When comparison_result is provided, generate import blocks and filter resources
        resource_ids_to_emit = None  # None = emit all (default behavior)
        if comparison_result is not None:
            logger.info("=" * 70)
            logger.info("Smart Import Mode Enabled (Phase 1E)")
            logger.info("=" * 70)
            try:
                from .smart_import_generator import SmartImportGenerator

                generator = SmartImportGenerator()
                import_block_set = generator.generate_import_blocks(comparison_result)

                # Bug #24 fix: Store import blocks, write them AFTER resource emission
                # (so we can filter out import blocks for resources that weren't emitted)
                smart_import_blocks = (
                    import_block_set.import_blocks
                    if import_block_set.import_blocks
                    else []
                )
                logger.info(
                    f"Generated {len(smart_import_blocks)} smart import blocks "
                    f"(will be filtered and written after resource emission)"
                )

                # Build set of resource IDs that need emission (NEW + DRIFTED only)
                # EXACT_MATCH resources are skipped (only imported, not emitted)
                resource_ids_to_emit = {
                    r["id"] for r in import_block_set.resources_needing_emission
                }

                # Special case: If no resources need emission AND no import blocks,
                # comparison result was empty - fall back to emitting all resources
                if not resource_ids_to_emit and not import_block_set.import_blocks:
                    logger.info(
                        "Comparison result was empty - falling back to standard emission"
                    )
                    resource_ids_to_emit = None  # Emit all
                else:
                    logger.info(
                        f"Resources needing emission: {len(resource_ids_to_emit)} "
                        f"(NEW + DRIFTED), others are EXACT_MATCH (import-only)"
                    )
            except ImportError as e:
                logger.warning(
                    f"Smart import generation failed (module not found): {e}. "
                    f"Continuing with standard emission."
                )
                resource_ids_to_emit = None
            except Exception as e:
                logger.error(
                    f"Smart import generation failed: {e}. "
                    f"Continuing with standard emission.",
                    exc_info=True,
                )
                resource_ids_to_emit = None

        # Second pass: Process resources with validation (sorted by tier)
        for resource_dep in resource_dependencies:
            resource = resource_dep.resource

            # Smart import filtering: Skip EXACT_MATCH resources (import-only)
            # resource_ids_to_emit is None when comparison_result was not provided (default)
            # EXCEPTION: Always emit resource groups (foundational, synthetic resources)
            if resource_ids_to_emit is not None:
                resource_type = resource.get("type")
                resource_id = resource.get("id")

                # Always emit resource groups - they're synthetic (extracted from other resources)
                # and required for all other resources to reference
                is_resource_group = (
                    resource_type == "Microsoft.Resources/resourceGroups"
                )

                if (
                    not is_resource_group
                    and resource_id
                    and resource_id not in resource_ids_to_emit
                ):
                    # Resource is EXACT_MATCH - skip emission (only imported)
                    logger.debug(
                        f"Skipping emission for EXACT_MATCH resource: {resource_id}"
                    )
                    continue
                elif is_resource_group:
                    logger.debug(
                        f"Always emitting resource group (foundational): {resource_id}"
                    )

            terraform_resource = self._convert_resource(resource, terraform_config)
            if terraform_resource:
                resource_type, resource_name, resource_config = terraform_resource

                # Validate all references in resource config before adding
                all_refs_valid, missing_refs = self._validate_all_references_in_config(
                    resource_config, resource_name, terraform_config
                )
                if not all_refs_valid:
                    logger.warning(
                        f"Skipping resource {resource_type}.{resource_name} - "
                        f"has {len(missing_refs)} undeclared reference(s): {', '.join(missing_refs)}"
                    )
                    continue

                # Add depends_on if resource has dependencies
                if resource_dep.depends_on:
                    resource_config["depends_on"] = sorted(resource_dep.depends_on)
                    logger.debug(
                        f"Added dependencies for {resource_type}.{resource_name}: "
                        f"{resource_dep.depends_on}"
                    )

                if resource_type not in terraform_config["resource"]:
                    terraform_config["resource"][resource_type] = {}

                # Bug #28: Detect and resolve name collisions by appending resource group
                if resource_name in terraform_config["resource"][resource_type]:
                    # Collision detected! Append resource group to make unique
                    rg_name = resource.get("resource_group") or resource.get(
                        "resourceGroup", "default_rg"
                    )
                    rg_safe = self._sanitize_terraform_name(rg_name)
                    original_name = resource_name
                    resource_name = f"{rg_safe}_{resource_name}"

                    # Truncate if too long (Azure 80-char limit)
                    if len(resource_name) > 80:
                        import hashlib

                        name_hash = hashlib.md5(resource_name.encode()).hexdigest()[:5]
                        resource_name = resource_name[:74] + "_" + name_hash

                    logger.warning(
                        f"Resource name collision detected for {resource_type}.{original_name}! "
                        f"Resolving by appending resource group: {resource_type}.{resource_name} "
                        f"(resource_group: {rg_name})"
                    )

                    # Update config name reference (for depends_on, etc.)
                    # Note: Resource config "name" field stays as original Azure name

                terraform_config["resource"][resource_type][resource_name] = (
                    resource_config
                )
                # Track resource count for generation report (Issue #413)
                self._resource_count += 1

        # Emit NSG association resources after all resources are processed
        if self._nsg_associations:
            if (
                "azurerm_subnet_network_security_group_association"
                not in terraform_config["resource"]
            ):
                terraform_config["resource"][
                    "azurerm_subnet_network_security_group_association"
                ] = {}

            for (
                subnet_tf_name,
                nsg_tf_name,
                subnet_name,
                nsg_name,
            ) in self._nsg_associations:
                # Validate both subnet and NSG exist before creating association
                subnet_exists = self._validate_resource_reference(
                    "azurerm_subnet", subnet_tf_name, terraform_config
                )
                nsg_exists = self._validate_resource_reference(
                    "azurerm_network_security_group", nsg_tf_name, terraform_config
                )

                if not subnet_exists:
                    logger.warning(
                        f"Skipping NSG association for subnet '{subnet_name}' - "
                        f"subnet resource azurerm_subnet.{subnet_tf_name} not emitted"
                    )
                    continue

                if not nsg_exists:
                    logger.warning(
                        f"Skipping NSG association for subnet '{subnet_name}' - "
                        f"NSG resource azurerm_network_security_group.{nsg_tf_name} not emitted"
                    )
                    continue

                # Association resource name: subnet_name + "_nsg_association"
                assoc_name = f"{subnet_tf_name}_nsg_association"
                terraform_config["resource"][
                    "azurerm_subnet_network_security_group_association"
                ][assoc_name] = {
                    "subnet_id": f"${{azurerm_subnet.{subnet_tf_name}.id}}",
                    "network_security_group_id": f"${{azurerm_network_security_group.{nsg_tf_name}.id}}",
                }
                # Track NSG association resource for generation report (Issue #413)
                self._resource_count += 1
                logger.debug(
                    f"Generated NSG association: {assoc_name} (Subnet: {subnet_name}, NSG: {nsg_name})"
                )

        # Emit NIC NSG association resources (Bug #57: deprecated network_security_group_id field)
        if self._nic_nsg_associations:
            if (
                "azurerm_network_interface_security_group_association"
                not in terraform_config["resource"]
            ):
                terraform_config["resource"][
                    "azurerm_network_interface_security_group_association"
                ] = {}

            for (
                nic_tf_name,
                nsg_tf_name,
                nic_name,
                nsg_name,
            ) in self._nic_nsg_associations:
                # Validate NSG exists before creating association (Bug #58)
                nsg_available = (
                    "azurerm_network_security_group" in self._available_resources
                    and nsg_tf_name in self._available_resources["azurerm_network_security_group"]
                )

                if not nsg_available:
                    logger.warning(
                        f"Skipping NIC NSG association for '{nic_name}' - "
                        f"NSG '{nsg_name}' not emitted. Association cannot be created."
                    )
                    continue

                # Association resource name: nic_name + "_nsg_association"
                assoc_name = f"{nic_tf_name}_nsg_association"
                terraform_config["resource"][
                    "azurerm_network_interface_security_group_association"
                ][assoc_name] = {
                    "network_interface_id": f"${{azurerm_network_interface.{nic_tf_name}.id}}",
                    "network_security_group_id": f"${{azurerm_network_security_group.{nsg_tf_name}.id}}",
                }
                # Track NIC NSG association resource for generation report
                self._resource_count += 1
                logger.debug(
                    f"Generated NIC NSG association: {assoc_name} (NIC: {nic_name}, NSG: {nsg_name})"
                )

        # Generate import blocks if requested (Issue #412)
        if self.auto_import_existing:
            import_blocks = self._generate_import_blocks(
                terraform_config, graph.resources
            )
            if import_blocks:
                terraform_config["import"] = import_blocks
                self._import_blocks_generated = len(import_blocks)
                logger.info(f"Generated {len(import_blocks)} import blocks")

        # Determine if we should split by community
        output_files = []
        if split_by_community:
            try:
                # Need Neo4j driver to detect communities
                # Get driver from session manager
                from src.config_manager import create_neo4j_config_from_env
                from src.utils.session_manager import create_session_manager

                config = create_neo4j_config_from_env()
                manager = create_session_manager(config.neo4j)
                manager.connect()
                # pyright: ignore[reportPrivateUsage]
                if manager._driver is None:  # pyright: ignore[reportPrivateUsage]
                    logger.warning("Cannot split by community: Neo4j driver not available. Writing single file.")
                    split_by_community = False
                else:
                    driver = manager._driver  # pyright: ignore[reportPrivateUsage]
                    detector = CommunityDetector(driver)
                    communities = detector.detect_communities()

                    logger.info(f"Detected {len(communities)} communities for splitting")
                    logger.info(f"Community sizes: {[len(c) for c in communities]}")

                    # Split resources by community
                    for i, community_ids in enumerate(communities, start=1):
                        # Filter resources for this community
                        community_resources = {
                            resource_type: {
                                resource_name: resource_config
                                for resource_name, resource_config in resources.items()
                                if self._is_resource_in_community(resource_type, resource_name, community_ids, graph.resources)
                            }
                            for resource_type, resources in terraform_config.get("resource", {}).items()
                        }

                        # Remove empty resource types
                        community_resources = {
                            rt: res for rt, res in community_resources.items() if res
                        }

                        # Skip empty communities
                        if not community_resources:
                            logger.debug(f"Community {i} has no resources after filtering, skipping")
                            continue

                        # Create community-specific config
                        community_config = {
                            "terraform": terraform_config["terraform"],
                            "provider": terraform_config["provider"],
                            "variable": terraform_config["variable"],
                            "resource": community_resources,
                        }

                        # Add import blocks for this community if present
                        if "import" in terraform_config:
                            community_imports = [
                                imp for imp in terraform_config["import"]
                                if self._is_import_in_community(imp, community_ids, graph.resources)
                            ]
                            if community_imports:
                                community_config["import"] = community_imports

                        # Write community file
                        community_file = out_dir / f"community_{i}.tf.json"
                        with open(community_file, "w") as f:
                            json.dump(community_config, f, indent=2)
                        output_files.append(community_file)
                        self._files_created += 1
                        logger.info(f"Generated {community_file.name} with {len(community_resources)} resource types")

                    manager.disconnect()
            except Exception as e:
                logger.warning(f"Failed to split by community: {e}. Writing single file instead.")
                split_by_community = False

        if not split_by_community:
            # Write single main.tf.json file
            output_file = out_dir / "main.tf.json"
            with open(output_file, "w") as f:
                json.dump(terraform_config, f, indent=2)
            output_files.append(output_file)
            # Track file creation for generation report (Issue #413)
            self._files_created += 1

        # Bug #24 fix: Write smart import blocks AFTER resource emission completes
        # This allows us to filter out import blocks for resources that weren't emitted
        if comparison_result is not None and "smart_import_blocks" in locals():
            self._write_import_blocks_filtered(
                smart_import_blocks, terraform_config, out_dir
            )

        # Report summary of missing references
        if self._missing_references:
            # Separate by type
            nic_refs = [
                r
                for r in self._missing_references
                if r.get("resource_type") == "network_interface"
            ]
            subnet_refs = [
                r
                for r in self._missing_references
                if r.get("resource_type") == "subnet"
            ]

            logger.warning(
                f"\n{'=' * 80}\n"
                f"MISSING RESOURCE REFERENCES DETECTED: {len(self._missing_references)} issue(s)\n"
                f"{'=' * 80}"
            )

            if nic_refs:
                logger.warning(
                    f"\nMissing Network Interface References ({len(nic_refs)} issues):"
                )
                for ref in nic_refs:
                    logger.warning(
                        f"\n  VM '{ref['vm_name']}' references missing NIC:\n"
                        f"    Missing NIC: {ref['missing_resource_name']}\n"
                        f"    Azure ID: {ref['missing_resource_id']}\n"
                        f"    VM ID: {ref['vm_id']}"
                    )

            if subnet_refs:
                logger.warning(
                    f"\nMissing Subnet References ({len(subnet_refs)} issues):"
                )
                # Group by VNet to make it easier to understand
                subnets_by_vnet = {}
                for ref in subnet_refs:
                    vnet = ref.get("missing_vnet_name", "unknown")
                    if vnet not in subnets_by_vnet:
                        subnets_by_vnet[vnet] = []
                    subnets_by_vnet[vnet].append(ref)

                for vnet, refs in subnets_by_vnet.items():
                    logger.warning(
                        f"\n  VNet '{vnet}' (referenced by {len(refs)} resource(s)):"
                    )
                    # Show first subnet details
                    first_ref = refs[0]
                    logger.warning(
                        f"    Missing subnet: {first_ref['missing_resource_name']}\n"
                        f"    Expected Terraform name: {first_ref['expected_terraform_name']}\n"
                        f"    Azure ID: {first_ref['missing_resource_id']}"
                    )
                    # List all resources referencing this subnet
                    logger.warning("    Resources referencing this subnet:")
                    for ref in refs[:10]:  # Limit to first 10
                        logger.warning(f"      - {ref['resource_name']}")
                    if len(refs) > 10:
                        logger.warning(f"      ... and {len(refs) - 10} more")

            logger.warning(
                f"\n{'=' * 80}\n"
                f"These resources exist in resource properties but were not discovered/stored in Neo4j.\n"
                f"This may indicate:\n"
                f"  1. Parent resources (VNets) in different resource groups weren't fully discovered\n"
                f"  2. Discovery service filtered these resources\n"
                f"  3. Resources were deleted after dependent resources were created\n"
                f"  4. Subnet extraction rule skipped subnets without address prefixes\n"
                f"{'=' * 80}\n"
            )

        # Generate and save translation report if translation was performed
        if self._translation_coordinator:
            logger.info("=" * 70)
            logger.info("Generating translation report...")
            logger.info("=" * 70)

            try:
                # Save human-readable text report
                text_report_path = out_dir / "translation_report.txt"
                self._translation_coordinator.save_translation_report(
                    str(text_report_path), format="text"
                )
                logger.info(f"Translation report (text) saved to: {text_report_path}")

                # Save machine-readable JSON report
                json_report_path = out_dir / "translation_report.json"
                self._translation_coordinator.save_translation_report(
                    str(json_report_path), format="json"
                )
                logger.info(f"Translation report (JSON) saved to: {json_report_path}")

                # Print summary to console
                formatted_report = (
                    self._translation_coordinator.format_translation_report()
                )
                print(formatted_report)

                # Log translation statistics
                stats = self._translation_coordinator.get_translation_statistics()
                logger.info(
                    f"Translation statistics: {stats['resources_processed']} resources processed, "
                    f"{stats['resources_translated']} translated, "
                    f"{stats['total_warnings']} warnings, "
                    f"{stats['total_errors']} errors"
                )

            except Exception as e:
                logger.error(
                    f"Failed to generate translation report: {e}", exc_info=True
                )
                # Don't fail the entire generation if report generation fails

        # Validate Terraform dependencies before returning
        logger.info("=" * 70)
        logger.info("Validating Terraform resource dependencies...")
        logger.info("=" * 70)

        dependency_validator = DependencyValidator()
        validation_result = dependency_validator.validate(out_dir, skip_init=True)

        if validation_result.terraform_available:
            if validation_result.valid:
                logger.info("✅ Dependency validation passed - all resource references are declared")
            else:
                logger.error(f"❌ Dependency validation failed - found {len(validation_result.errors)} undeclared resource reference(s)")
                for error in validation_result.errors:
                    logger.error(
                        f"  • Resource {error.resource_type}.{error.resource_name} references missing {error.missing_reference}"
                    )
                logger.warning(
                    "⚠️  The generated Terraform configuration has dependency errors. "
                    "Terraform apply will fail unless these references are fixed."
                )
        else:
            logger.warning("⚠️  Terraform CLI not found - skipping dependency validation")

        logger.info(
            f"Generated Terraform template with {len(graph.resources)} resources"
        )
        return output_files

    async def emit_template(
        self, tenant_graph: TenantGraph, output_path: Optional[str] = None
    ) -> Dict[str, Any]:
        """Generate Terraform template from tenant graph (legacy method).

        Args:
            tenant_graph: Input tenant graph data
            output_path: Optional output file path

        Returns:
            Dictionary containing generated Terraform template data
        """
        # Use the new emit method for actual implementation
        if output_path:
            out_dir = Path(output_path)
        else:
            out_dir = Path("./terraform_output")

        written_files = self.emit(tenant_graph, out_dir)

        return {
            "files_written": [str(f) for f in written_files],
            "resource_count": len(tenant_graph.resources),
        }

    def _build_azure_resource_id(
        self,
        tf_resource_type: str,
        resource_config: Dict[str, Any],
        subscription_id: str,
    ) -> Optional[str]:
        """Build Azure resource ID from Terraform resource config.

        Args:
            tf_resource_type: Terraform resource type (e.g., "azurerm_storage_account")
            resource_config: Terraform resource configuration dict
            subscription_id: Azure subscription ID

        Returns:
            Azure resource ID string or None if cannot be constructed
        """
        resource_name = resource_config.get("name")
        if not resource_name:
            return None

        # Resource groups are special - no provider namespace needed
        if tf_resource_type == "azurerm_resource_group":
            return f"/subscriptions/{subscription_id}/resourceGroups/{resource_name}"

        # All other resources need resource group and provider namespace
        resource_group = resource_config.get("resource_group_name")
        if not resource_group:
            return None

        # Map Terraform type back to Azure provider/resource type
        # Create reverse mapping from AZURE_TO_TERRAFORM_MAPPING
        terraform_to_azure = {v: k for k, v in self.AZURE_TO_TERRAFORM_MAPPING.items()}
        azure_type = terraform_to_azure.get(tf_resource_type)

        if not azure_type:
            # Unknown type - cannot construct ID
            return None

        # Standard Azure resource ID format:
        # /subscriptions/{sub}/resourceGroups/{rg}/providers/{provider}/{type}/{name}
        return f"/subscriptions/{subscription_id}/resourceGroups/{resource_group}/providers/{azure_type}/{resource_name}"

    def _generate_import_blocks(
        self, terraform_config: Dict[str, Any], resources: List[Dict[str, Any]]
    ) -> List[Dict[str, str]]:
        """Generate Terraform 1.5+ import blocks for existing resources (Issue #412, #422).

        With Issue #422 enhancements:
        - Checks resource existence before generating import blocks
        - Uses Azure SDK to verify resources actually exist in target
        - Caches existence checks to minimize API calls
        - Graceful error handling for transient failures

        Args:
            terraform_config: The generated Terraform configuration
            resources: Original resources from graph

        Returns:
            List of import blocks in Terraform 1.5+ format (only for existing resources)
        """
        import_blocks = []

        # Get subscription ID for validation
        subscription_id = self.target_subscription_id or self.source_subscription_id
        if not subscription_id:
            logger.warning(
                "Cannot validate resource existence: no subscription ID available"
            )
            # Fall back to old behavior (no validation)
            return self._generate_import_blocks_no_validation(terraform_config)

        # Initialize existence validator if needed (Issue #422)
        if self._existence_validator is None:
            credential = self.credential or DefaultAzureCredential()
            self._existence_validator = ResourceExistenceValidator(
                subscription_id=subscription_id, credential=credential
            )
            logger.info(
                f"Initialized resource existence validator for subscription {subscription_id}"
            )

        # Get all resource groups from terraform config
        tf_resources = terraform_config.get("resource", {})
        resource_groups = tf_resources.get("azurerm_resource_group", {})

        if self.import_strategy == "resource_groups":
            # Import only resource groups (with existence validation)
            candidate_imports = []

            for rg_tf_name, rg_config in resource_groups.items():
                rg_name = rg_config.get("name")
                rg_location = rg_config.get("location")
                if rg_name and rg_location:
                    # Build Azure resource ID
                    azure_id = (
                        f"/subscriptions/{subscription_id}/resourceGroups/{rg_name}"
                    )
                    candidate_imports.append(
                        {
                            "to": f"azurerm_resource_group.{rg_tf_name}",
                            "id": azure_id,
                            "name": rg_name,
                        }
                    )

            # Batch validate existence (Issue #422)
            if candidate_imports:
                logger.info(
                    f"Validating existence of {len(candidate_imports)} resource groups..."
                )
                resource_ids = [imp["id"] for imp in candidate_imports]
                existence_results = self._existence_validator.batch_check_resources(
                    resource_ids
                )

                # Filter to only existing resources
                for candidate in candidate_imports:
                    result = existence_results.get(candidate["id"])
                    if result and result.exists:
                        import_blocks.append(
                            {"to": candidate["to"], "id": candidate["id"]}
                        )
                        logger.debug(
                            f"✓ Resource exists: {candidate['name']} (cached: {result.cached})"
                        )
                    else:
                        error_msg = (
                            f" (error: {result.error})"
                            if result and result.error
                            else ""
                        )
                        logger.warning(
                            f"✗ Resource does not exist, skipping import: {candidate['name']}{error_msg}"
                        )

        elif self.import_strategy == "all_resources":
            # Import all resources (aggressive strategy)
            # Build import blocks for ALL resource types, not just resource groups
            candidate_imports = []

            logger.info(
                "Using all_resources strategy - checking existence of ALL planned resources"
            )

            # Iterate through ALL resource types in terraform config
            for tf_resource_type, resources_of_type in tf_resources.items():
                # Skip if not a dict (shouldn't happen but safety check)
                if not isinstance(resources_of_type, dict):
                    continue

                for tf_name, resource_config in resources_of_type.items():
                    # Build Azure resource ID based on resource type
                    azure_id = self._build_azure_resource_id(
                        tf_resource_type, resource_config, subscription_id
                    )

                    if azure_id:
                        resource_name = resource_config.get("name", tf_name)
                        candidate_imports.append(
                            {
                                "to": f"{tf_resource_type}.{tf_name}",
                                "id": azure_id,
                                "name": resource_name,
                                "type": tf_resource_type,
                            }
                        )

            # Batch validate existence of ALL candidates
            if candidate_imports:
                logger.info(
                    f"Validating existence of {len(candidate_imports)} resources across all types..."
                )
                resource_ids = [imp["id"] for imp in candidate_imports]

                # Process in batches to avoid overwhelming the API
                batch_size = 100
                all_existence_results = {}

                for i in range(0, len(resource_ids), batch_size):
                    batch = resource_ids[i : i + batch_size]
                    batch_results = self._existence_validator.batch_check_resources(
                        batch
                    )
                    all_existence_results.update(batch_results)
                    logger.info(
                        f"Validated batch {i // batch_size + 1}/{(len(resource_ids) + batch_size - 1) // batch_size}"
                    )

                # Filter to only existing resources
                exists_count = 0
                skip_count = 0

                for candidate in candidate_imports:
                    result = all_existence_results.get(candidate["id"])
                    if result and result.exists:
                        import_blocks.append(
                            {"to": candidate["to"], "id": candidate["id"]}
                        )
                        exists_count += 1
                        logger.debug(
                            f"✓ {candidate['type']}: {candidate['name']} exists (cached: {result.cached})"
                        )
                    else:
                        skip_count += 1
                        if skip_count <= 10:  # Only log first 10 to avoid spam
                            error_msg = (
                                f" (error: {result.error})"
                                if result and result.error
                                else ""
                            )
                            logger.debug(
                                f"✗ {candidate['type']}: {candidate['name']} does not exist{error_msg}"
                            )

                logger.info(
                    f"all_resources strategy: {exists_count} resources exist, "
                    f"{skip_count} will be created (not imported)"
                )

        # Log cache statistics
        if self._existence_validator:
            cache_stats = self._existence_validator.get_cache_stats()
            logger.info(
                f"Existence validation cache: {cache_stats['valid']} valid, "
                f"{cache_stats['expired']} expired entries"
            )

        validated_count = len(import_blocks)
        logger.info(
            f"Import strategy '{self.import_strategy}' generated {validated_count} "
            f"validated import blocks (existence-checked)"
        )
        return import_blocks

    def _generate_import_blocks_no_validation(
        self, terraform_config: Dict[str, Any]
    ) -> List[Dict[str, str]]:
        """Generate import blocks without existence validation (fallback).

        Used when subscription ID is not available for validation.

        Args:
            terraform_config: The generated Terraform configuration

        Returns:
            List of import blocks without validation
        """
        import_blocks = []
        tf_resources = terraform_config.get("resource", {})
        resource_groups = tf_resources.get("azurerm_resource_group", {})

        if self.import_strategy == "resource_groups":
            subscription_id = self.target_subscription_id or self.source_subscription_id
            for rg_tf_name, rg_config in resource_groups.items():
                rg_name = rg_config.get("name")
                if rg_name and subscription_id:
                    azure_id = (
                        f"/subscriptions/{subscription_id}/resourceGroups/{rg_name}"
                    )
                    import_blocks.append(
                        {
                            "to": f"azurerm_resource_group.{rg_tf_name}",
                            "id": azure_id,
                        }
                    )

        logger.warning(
            f"Generated {len(import_blocks)} import blocks WITHOUT existence validation"
        )
        return import_blocks

    def _write_import_blocks_filtered(
        self,
        import_blocks: List[Any],
        terraform_config: Dict[str, Any],
        output_path: Path,
    ) -> None:
        """Write Terraform import blocks to imports.tf file in HCL format (Bug #24 fix).

        This method writes import blocks in Terraform HCL format (not JSON) to a
        separate imports.tf file, filtering out import blocks for resources that
        weren't emitted to terraform_config.

        Args:
            import_blocks: List of ImportBlock instances with 'to' and 'id' attributes
            terraform_config: The terraform configuration dict with emitted resources
            output_path: Directory to write imports.tf

        Format:
            import {
              to = azurerm_virtual_network.vnet_abc123
              id = "/subscriptions/.../virtualNetworks/my-vnet"
            }

        Raises:
            Exception: Logged but not raised - errors are non-fatal
        """
        if not import_blocks:
            logger.debug("No import blocks to write")
            return

        try:
            # Bug #24 fix: Filter import blocks to only include resources that were actually emitted
            # Collect all emitted resource addresses from terraform_config
            emitted_addresses = set()
            for resource_type, resources in terraform_config.get(
                "resource", {}
            ).items():
                for resource_name in resources.keys():
                    emitted_addresses.add(f"{resource_type}.{resource_name}")

            # Filter import blocks to only those with emitted resources
            filtered_import_blocks = []
            skipped_count = 0
            for block in import_blocks:
                if block.to in emitted_addresses:
                    filtered_import_blocks.append(block)
                else:
                    skipped_count += 1
                    logger.debug(
                        f"Skipping import block for {block.to} - resource not emitted "
                        f"(likely filtered out during emission)"
                    )

            if skipped_count > 0:
                logger.warning(
                    f"Skipped {skipped_count} import blocks for resources that were filtered "
                    f"out during emission ({len(filtered_import_blocks)} blocks will be written)"
                )

            imports_file = output_path / "imports.tf"
            logger.info(
                f"Writing {len(filtered_import_blocks)} import blocks to {imports_file}"
            )

            with open(imports_file, "w") as f:
                # Write header comment
                f.write(
                    "# Terraform 1.5+ import blocks\n"
                    "# These blocks instruct Terraform to import existing resources\n"
                    "# into state without recreating them.\n"
                    "# Generated by Smart Import Generator (Phase 1E)\n\n"
                )

                # Write each import block
                for block in filtered_import_blocks:
                    # ImportBlock dataclass has 'to' and 'id' attributes
                    to_address = block.to
                    azure_id = block.id

                    f.write("import {\n")
                    f.write(f"  to = {to_address}\n")
                    f.write(f'  id = "{azure_id}"\n')
                    f.write("}\n\n")

            # Track file creation for generation report
            self._files_created += 1
            logger.info(
                f"Successfully wrote {len(filtered_import_blocks)} import blocks (filtered from {len(import_blocks)})"
            )

        except Exception as e:
            logger.error(
                f"Failed to write import blocks to imports.tf: {e}. "
                f"Continuing with resource emission.",
                exc_info=True,
            )
            # Non-fatal error - continue with resource generation

    def _parse_tags(self, tags: Any, resource_name: str) -> Optional[Dict[str, str]]:
        """Parse and validate resource tags from Neo4j (JSON string or dict)."""
        if not tags:
            return None

        if isinstance(tags, str):
            try:
                parsed = json.loads(tags)
                return parsed if isinstance(parsed, dict) and parsed else None
            except json.JSONDecodeError as e:
                logger.warning(
                    f"Invalid tags JSON for '{resource_name}': {str(tags)[:100]} ({e})"
                )
                return None

        if isinstance(tags, dict):
            return tags if tags else None

        logger.warning(f"Unexpected tags type for '{resource_name}': {type(tags)}")
        return None

    def _convert_resource(
        self, resource: Dict[str, Any], terraform_config: Dict[str, Any]
    ) -> Optional[tuple[str, str, Dict[str, Any]]]:
        """Convert Azure resource to Terraform resource.

        Args:
            resource: Azure resource data
            terraform_config: The main Terraform configuration dict to add helper resources to

        Returns:
            Tuple of (terraform_type, resource_name, resource_config) or None
        """
        azure_type = resource.get("type", "")
        resource_name = resource.get("name", "unknown")

        # Handle simple type names for Azure AD resources
        if azure_type.lower() in ("user", "aaduser"):
            azure_type = "Microsoft.Graph/users"
        elif azure_type.lower() in ("group", "aadgroup", "identitygroup"):
            azure_type = "Microsoft.Graph/groups"
        elif azure_type.lower() == "serviceprincipal":
            azure_type = "Microsoft.Graph/servicePrincipals"
        elif azure_type.lower() == "managedidentity":
            azure_type = "Microsoft.ManagedIdentity/managedIdentities"

        # Bug #39: Normalize azure_type to lowercase for consistent elif matching
        azure_type_lower = azure_type.lower()

        # Bug #36: Try case-insensitive lookup for Azure types
        # Normalize casing before lookup (fixes case-sensitivity issues)
        azure_type = self._normalize_azure_type(azure_type)

        # Azure API returns inconsistent casing (Microsoft.Insights/components vs microsoft.insights/components)
        if azure_type == "Microsoft.Web/sites":
            terraform_type = self._get_app_service_terraform_type(resource)
        else:
            terraform_type = self.AZURE_TO_TERRAFORM_MAPPING.get(azure_type)

        if not terraform_type:
            logger.warning(
                f"Skipping unsupported Azure resource type '{azure_type}' "
                f"for resource '{resource_name}'. Add mapping to AZURE_TO_TERRAFORM_MAPPING."
            )
            return None

        # Sanitize resource name for Terraform
        safe_name = self._sanitize_terraform_name(resource_name)

        # Define globally unique resource types that need unique suffixes
        globally_unique_types = {
            "Microsoft.KeyVault/vaults",
            "Microsoft.Cache/Redis",
            "Microsoft.Web/sites",
            "Microsoft.ContainerRegistry/registries",
            "Microsoft.DocumentDB/databaseAccounts",
        }

        # Apply unique suffix for globally unique resource types
        resource_name_with_suffix = resource_name
        if azure_type in globally_unique_types or azure_type.lower() in {
            t.lower() for t in globally_unique_types
        }:
            resource_id = resource.get("id", "")

            # Key Vaults have a 24-character name limit
            # Suffix is 7 characters ("-XXXXXX"), so max base name is 17 chars
            if azure_type == "Microsoft.KeyVault/vaults" and len(resource_name) > 17:
                truncated_name = resource_name[:17]
                resource_name_with_suffix = self._add_unique_suffix(
                    truncated_name, resource_id, azure_type
                )
                logger.warning(
                    f"Truncated Key Vault name '{resource_name}' "
                    f"(length {len(resource_name)}) to '{truncated_name}' "
                    f"(length {len(truncated_name)}) to accommodate unique suffix, "
                    f"resulting in '{resource_name_with_suffix}' "
                    f"(length {len(resource_name_with_suffix)})"
                )
            else:
                resource_name_with_suffix = self._add_unique_suffix(
                    resource_name, resource_id, azure_type
                )

            safe_name = self._sanitize_terraform_name(resource_name_with_suffix)
            logger.info(
                f"Applied unique suffix to globally unique resource "
                f"'{resource_name}' -> '{resource_name_with_suffix}' (type: {azure_type})"
            )

        # Build basic resource configuration
        # Ensure location is never null - default to eastus if missing
        # Bug #20 fix: Reject 'global' location which is invalid for resource groups
        location = resource.get("location")
        if not location or location.lower() in ["none", "null", "global"]:
            location = "eastus"
            if resource.get("location", "").lower() == "global":
                logger.warning(
                    f"Resource '{resource_name}' has invalid location 'global', using 'eastus' fallback"
                )

        # Resource groups don't have a resource_group_name field
        if azure_type == "Microsoft.Resources/resourceGroups":
            resource_config = {
                "name": resource_name_with_suffix,
                "location": location,
            }
        # Smart Detector Alert Rules are global and don't have a location field
        elif azure_type == "microsoft.alertsmanagement/smartDetectorAlertRules":
            resource_config = {
                "name": resource_name_with_suffix,
                "resource_group_name": resource.get("resource_group")
                or resource.get("resourceGroup"),
            }
        # DNS Zones are global resources and don't have a location field
        elif azure_type in ("Microsoft.Network/dnszones", "Microsoft.Network/dnsZones"):
            resource_config = {
                "name": resource_name_with_suffix,
                "resource_group_name": resource.get("resource_group")
                or resource.get("resourceGroup"),
            }
        else:
            resource_config = {
                "name": resource_name_with_suffix,
                "location": location,
                "resource_group_name": resource.get("resource_group")
                or resource.get("resourceGroup"),
            }

        # Note: Resources without resource groups will get None, which Terraform will reject
        # This is intentional - better to fail fast than deploy to wrong location

        # Add tags if present
        if "tags" in resource:
            parsed_tags = self._parse_tags(resource["tags"], resource_name)
            if parsed_tags:
                resource_config["tags"] = parsed_tags

        # Add type-specific properties to ensure all required fields are present
        if azure_type == "Microsoft.Storage/storageAccounts":
            resource_config.update(
                {
                    "account_tier": resource.get("account_tier", "Standard"),
                    "account_replication_type": resource.get(
                        "account_replication_type", "LRS"
                    ),
                }
            )
        elif azure_type == "Microsoft.Network/virtualNetworks":
            # Parse properties first to extract address space
            properties = self._parse_properties(resource)

            # Extract address space from properties.addressSpace.addressPrefixes
            address_space_obj = properties.get("addressSpace", {})
            address_prefixes = address_space_obj.get("addressPrefixes", [])

            # Fallback 1: Try top-level addressSpace property (stored separately to avoid truncation)
            if not address_prefixes and resource.get("addressSpace"):
                try:
                    # addressSpace is stored as JSON string
                    address_space_str = resource.get("addressSpace")
                    if isinstance(address_space_str, str):
                        address_prefixes = json.loads(address_space_str)
                        logger.debug(
                            f"VNet '{resource_name}' using top-level addressSpace property: {address_prefixes}"
                        )
                    elif isinstance(address_space_str, list):
                        address_prefixes = address_space_str
                        logger.debug(
                            f"VNet '{resource_name}' using top-level addressSpace property: {address_prefixes}"
                        )
                except (json.JSONDecodeError, TypeError) as e:
                    logger.warning(
                        f"Failed to parse top-level addressSpace for VNet '{resource_name}': {e}"
                    )

            # Fallback 2: Use hardcoded default if still not found
            if not address_prefixes:
                address_prefixes = ["10.0.0.0/16"]
                logger.warning(
                    f"VNet '{resource_name}' has no addressSpace in properties or top-level field, "
                    f"using fallback: {address_prefixes}"
                )

            # Bug #35: Normalize all VNet CIDRs
            normalized_prefixes = []
            for cidr in address_prefixes:
                normalized = self._normalize_cidr_block(cidr, resource_name)
                if normalized:
                    normalized_prefixes.append(normalized)
                else:
                    # Keep original if normalization fails (better than skipping VNet)
                    normalized_prefixes.append(cidr)

            resource_config["address_space"] = normalized_prefixes

            # Skip VNets with missing resource group - these cannot be deployed
            if not resource_config.get("resource_group_name"):
                logger.warning(
                    f"Skipping VNet '{resource_name}': No resource group found. "
                    f"VNets require a valid resource group for deployment."
                )
                return None

            # Bug #31 Step 2: Populate VNet ID -> Terraform name mapping for standalone subnets
            # Map both abstracted and original IDs to handle either format
            vnet_id = resource.get("id", "")
            vnet_original_id = resource.get("original_id", "")

            if vnet_id and safe_name:
                self._vnet_id_to_terraform_name[vnet_id] = safe_name
                logger.debug(f"Bug #31: Mapped VNet ID {vnet_id} -> {safe_name}")

            if vnet_original_id and vnet_original_id != vnet_id and safe_name:
                self._vnet_id_to_terraform_name[vnet_original_id] = safe_name
                logger.debug(
                    f"Bug #31: Mapped VNet original_id {vnet_original_id} -> {safe_name}"
                )

            # Extract and emit subnets from vnet properties

            subnets = properties.get("subnets", [])
            for subnet in subnets:
                subnet_name = subnet.get("name")
                if not subnet_name:
                    continue  # Skip subnets without names

                subnet_props = subnet.get("properties", {})
                # Handle both addressPrefix (singular) and addressPrefixes (array)
                address_prefixes = (
                    [subnet_props.get("addressPrefix")]
                    if subnet_props.get("addressPrefix")
                    else subnet_props.get("addressPrefixes", [])
                )
                if not address_prefixes or not address_prefixes[0]:
                    logger.warning(
                        f"Subnet '{subnet_name}' in vnet '{resource_name}' has no addressPrefix or addressPrefixes, skipping"
                    )
                    continue

                # Use first address prefix for subnet config
                address_prefix = address_prefixes[0]

                # Bug #35: Normalize subnet CIDR
                normalized_subnet_cidr = self._normalize_cidr_block(
                    address_prefix, f"{resource_name}/{subnet_name}"
                )
                if not normalized_subnet_cidr:
                    logger.warning(
                        f"Bug #35: Subnet '{subnet_name}' has invalid CIDR '{address_prefix}', skipping"
                    )
                    continue

                # Build VNet-scoped subnet resource name
                # Pattern: {vnet_name}_{subnet_name}
                vnet_safe_name = safe_name  # Already computed: self._sanitize_terraform_name(resource_name)
                subnet_safe_name = self._sanitize_terraform_name(subnet_name)
                scoped_subnet_name = f"{vnet_safe_name}_{subnet_safe_name}"

                # Build subnet resource config (name field remains original Azure name)
                subnet_config = {
                    "name": subnet_name,  # Azure resource name (unchanged)
                    "resource_group_name": resource.get("resource_group")
                    or resource.get("resourceGroup"),
                    "virtual_network_name": f"${{azurerm_virtual_network.{vnet_safe_name}.name}}",
                    "address_prefixes": [normalized_subnet_cidr],
                }

                # Check for NSG association (store for later emission as separate resource)
                nsg_info = subnet_props.get("networkSecurityGroup", {})
                if nsg_info and "id" in nsg_info:
                    nsg_name = self._extract_resource_name_from_id(
                        nsg_info["id"], "networkSecurityGroups"
                    )
                    if nsg_name != "unknown":
                        nsg_name_safe = self._sanitize_terraform_name(nsg_name)
                        # Store association for later emission
                        self._nsg_associations.append(
                            (scoped_subnet_name, nsg_name_safe, subnet_name, nsg_name)
                        )
                        logger.debug(
                            f"Tracked NSG association for inline subnet: {subnet_name} -> {nsg_name}"
                        )

                # Add to terraform config with scoped key
                if "azurerm_subnet" not in terraform_config["resource"]:
                    terraform_config["resource"]["azurerm_subnet"] = {}

                # Log if overwriting (shouldn't happen with scoped names)
                if scoped_subnet_name in terraform_config["resource"]["azurerm_subnet"]:
                    logger.warning(
                        f"Subnet resource name collision: {scoped_subnet_name} already exists. "
                        f"This indicates identical VNet and subnet names."
                    )

                terraform_config["resource"]["azurerm_subnet"][scoped_subnet_name] = (
                    subnet_config
                )

                logger.debug(
                    f"Generated subnet resource: {scoped_subnet_name} "
                    f"(VNet: {resource_name}, Subnet: {subnet_name})"
                )

        elif azure_type == "Microsoft.Compute/virtualMachines":
            # Validate network interfaces FIRST before creating any resources
            properties = self._parse_properties(resource)
            network_profile = properties.get("networkProfile", {})
            nics = network_profile.get("networkInterfaces", [])

            if nics:
                nic_refs = []
                missing_nics = []
                for nic in nics:
                    nic_id = nic.get("id", "")
                    if nic_id:
                        # Extract NIC name from ID using helper
                        nic_name = self._extract_resource_name_from_id(
                            nic_id, "networkInterfaces"
                        )
                        if nic_name != "unknown":
                            nic_name_safe = self._sanitize_terraform_name(nic_name)

                            # Bug #30: Validate NIC was actually emitted (not just in graph)
                            if self._validate_resource_reference(
                                "azurerm_network_interface",
                                nic_name_safe,
                                terraform_config,
                            ):
                                nic_refs.append(
                                    f"${{azurerm_network_interface.{nic_name_safe}.id}}"
                                )
                            else:
                                # Track missing NIC
                                missing_nics.append(
                                    {
                                        "nic_name": nic_name,
                                        "nic_id": nic_id,
                                        "nic_terraform_name": nic_name_safe,
                                    }
                                )
                                self._missing_references.append(
                                    {
                                        "vm_name": resource_name,
                                        "vm_id": resource.get("id", ""),
                                        "resource_type": "network_interface",
                                        "missing_resource_name": nic_name,
                                        "missing_resource_id": nic_id,
                                    }
                                )

                if missing_nics:
                    # Log detailed information about missing NICs
                    for missing_nic in missing_nics:
                        logger.warning(
                            f"VM '{resource_name}' references missing NIC '{missing_nic['nic_name']}'\n"
                            f"    Azure ID: {missing_nic['nic_id']}\n"
                            f"    Expected Terraform name: {missing_nic['nic_terraform_name']}\n"
                            f"    VM will be created with only valid NICs"
                        )

                if nic_refs:
                    # Include VM with only the valid NICs (partial inclusion strategy)
                    resource_config["network_interface_ids"] = nic_refs
                    if missing_nics:
                        logger.info(
                            f"VM '{resource_name}' will be created with {len(nic_refs)} valid NIC(s), "
                            f"skipping {len(missing_nics)} missing NIC(s)"
                        )
                else:
                    # All NICs are missing - skip this VM (Bug #10 fix)
                    logger.warning(
                        f"VM '{resource_name}' - all {len(nics)} NIC reference(s) are missing. "
                        f"Skipping VM (cannot create without valid network configuration)."
                    )
                    return None
            else:
                # No network interfaces in properties - skip this VM (Bug #10 fix)
                logger.warning(
                    f"VM '{resource_name}' has no networkProfile. "
                    f"Skipping VM (cannot create without valid network configuration)."
                )
                return None

            # Generate SSH key pair for VM authentication using Terraform's tls_private_key resource
            ssh_key_resource_name = f"{safe_name}_ssh_key"

            # Add the tls_private_key resource to terraform config
            if "resource" not in terraform_config:
                terraform_config["resource"] = {}
            if "tls_private_key" not in terraform_config["resource"]:
                terraform_config["resource"]["tls_private_key"] = {}

            terraform_config["resource"]["tls_private_key"][ssh_key_resource_name] = {
                "algorithm": "RSA",
                "rsa_bits": 4096,
            }

            # Ensure required VM properties with SSH key authentication
            resource_config.update(
                {
                    "size": resource.get("size", "Standard_B2s"),
                    "admin_username": resource.get("admin_username", "azureuser"),
                    "admin_ssh_key": {
                        "username": resource.get("admin_username", "azureuser"),
                        "public_key": f"${{tls_private_key.{ssh_key_resource_name}.public_key_openssh}}",
                    },
                    "os_disk": {
                        "caching": "ReadWrite",
                        "storage_account_type": "Standard_LRS",
                    },
                    "source_image_reference": {
                        "publisher": "Canonical",
                        "offer": "0001-com-ubuntu-server-jammy",
                        "sku": "22_04-lts",
                        "version": "latest",
                    },
                }
            )
        elif azure_type == "Microsoft.Network/publicIPAddresses":
            resource_config["allocation_method"] = resource.get(
                "allocation_method", "Static"
            )
        elif azure_type == "Microsoft.Network/bastionHosts":
            # Bastion Hosts require IP configuration with subnet and public IP
            properties = self._parse_properties(resource)

            ip_configurations = properties.get("ipConfigurations", [])
            if ip_configurations:
                # Use first IP configuration
                ip_config = ip_configurations[0]
                ip_config_name = ip_config.get("name", "IpConf")
                ip_props = ip_config.get("properties", {})

                # Extract subnet reference
                subnet_info = ip_props.get("subnet", {})
                subnet_id = subnet_info.get("id", "")

                # Use helper method to resolve VNet-scoped subnet reference
                subnet_reference = self._resolve_subnet_reference(
                    subnet_id, resource_name
                )

                # Extract public IP reference
                public_ip_info = ip_props.get("publicIPAddress", {})
                public_ip_id = public_ip_info.get("id", "")
                public_ip_name = self._extract_resource_name_from_id(
                    public_ip_id, "publicIPAddresses"
                )

                # Build IP configuration block (public_ip_address_id is REQUIRED for Bastion Host)
                ip_config_block = {
                    "name": ip_config_name,
                    "subnet_id": subnet_reference,  # Always set (even if placeholder)
                }

                # Add public IP reference - REQUIRED for Bastion Host
                if public_ip_name != "unknown":
                    public_ip_name_safe = self._sanitize_terraform_name(public_ip_name)
                    # Validate that the public IP exists in the graph
                    if self._validate_resource_reference(
                        "azurerm_public_ip", public_ip_name_safe
                    ):
                        ip_config_block["public_ip_address_id"] = (
                            f"${{azurerm_public_ip.{public_ip_name_safe}.id}}"
                        )
                    else:
                        logger.error(
                            f"Bastion Host '{resource_name}' references public IP '{public_ip_name}' "
                            f"that doesn't exist in Neo4j graph. Azure ID: {public_ip_id}"
                        )
                        # Add placeholder to satisfy Terraform syntax
                        ip_config_block["public_ip_address_id"] = (
                            f"${{azurerm_public_ip.{public_ip_name_safe}.id}}"
                        )
                        self._missing_references.append(
                            {
                                "resource_name": resource_name,
                                "resource_type": "public_ip",
                                "missing_resource_name": public_ip_name,
                                "missing_resource_id": public_ip_id,
                            }
                        )
                else:
                    # No public IP found in properties - this is a critical error
                    logger.error(
                        f"Bastion Host '{resource_name}' has no publicIPAddress in ip_configuration properties. "
                        f"Bastion Hosts require a public IP. This resource is missing critical data from Neo4j and will fail validation."
                    )
                    # Skip this bastion host - it cannot be deployed without a public IP
                    return None

                resource_config["ip_configuration"] = ip_config_block

                # Validate reference (warn if placeholder)
                if "unknown" in subnet_reference:
                    logger.warning(
                        f"Bastion Host '{resource_name}' has invalid subnet reference. "
                        f"Generated Terraform may be invalid."
                    )
            else:
                logger.warning(
                    f"Bastion Host '{resource_name}' has no IP configurations in properties. "
                    "Generated Terraform may be invalid."
                )

            # Add SKU if present
            sku = properties.get("sku", {})
            if sku and "name" in sku:
                resource_config["sku"] = sku["name"]

        elif azure_type == "Microsoft.Network/networkSecurityGroups":
            # NSGs don't need additional required properties beyond name, location, and resource_group
            pass
        elif azure_type == "Microsoft.Network/networkInterfaces":
            # NICs require ip_configuration blocks
            # Parse properties field to get ipConfigurations
            properties = self._parse_properties(resource)

            ip_configurations = properties.get("ipConfigurations", [])
            if ip_configurations:
                # Use first IP configuration
                ip_config = ip_configurations[0]
                ip_props = ip_config.get("properties", {})
                subnet_info = ip_props.get("subnet", {})
                subnet_id = subnet_info.get("id", "")

                # Use helper method to resolve VNet-scoped subnet reference
                subnet_reference = self._resolve_subnet_reference(
                    subnet_id, resource_name
                )

                # Bug #29: Skip NIC if subnet doesn't exist in graph
                if subnet_reference is None:
                    logger.error(
                        f"Skipping NIC '{resource_name}' - subnet missing from graph. "
                        "NIC cannot be deployed without valid subnet reference."
                    )
                    return None

                private_ip = ip_props.get("privateIPAddress", "")
                allocation_method = ip_props.get("privateIPAllocationMethod", "Dynamic")

                ip_config_block = {
                    "name": ip_config.get("name", "internal"),
                    "subnet_id": subnet_reference,
                    "private_ip_address_allocation": allocation_method,
                }

                # Add private IP if static allocation
                if allocation_method == "Static" and private_ip:
                    ip_config_block["private_ip_address"] = private_ip

                resource_config["ip_configuration"] = ip_config_block

                # Track NSG association if present (Azure NICs can have NSGs attached at the NIC level)
                # NOTE: network_security_group_id field is deprecated in newer azurerm provider
                # Must use azurerm_network_interface_security_group_association resource instead
                nsg_info = properties.get("networkSecurityGroup", {})
                if nsg_info and "id" in nsg_info:
                    nsg_id = nsg_info["id"]
                    nsg_name = self._extract_resource_name_from_id(
                        nsg_id, "networkSecurityGroups"
                    )
                    if nsg_name != "unknown":
                        nsg_safe = self._sanitize_terraform_name(nsg_name)
                        # Collect association to emit as separate resource later
                        self._nic_nsg_associations.append(
                            (safe_name, nsg_safe, resource_name, nsg_name)
                        )
                        logger.debug(
                            f"NIC '{resource_name}' will get NSG association: {nsg_name}"
                        )

                # Validate reference (warn if placeholder)
                if "unknown" in subnet_reference:
                    logger.warning(
                        f"NIC '{resource_name}' has invalid subnet reference. "
                        f"Generated Terraform may be invalid."
                    )
            else:
                # NICs without ipConfigurations in properties are missing critical data from Neo4j
                # Skip these NICs entirely - they cannot be deployed without subnet information
                logger.error(
                    f"NIC '{resource_name}' has no ip_configurations in properties. "
                    "This NIC is missing critical subnet configuration data from Neo4j. "
                    "Skipping this NIC as it cannot be deployed without ip_configuration block."
                )
                return None
        elif azure_type == "Microsoft.Network/subnets":
            properties = self._parse_properties(resource)

            # Bug #31 Step 3: Use VNet mapping to find terraform name
            # Extract parent VNet ID from subnet ID path, then look up in mapping
            subnet_id = resource.get("original_id") or resource.get("id", "")
            vnet_name_safe = None
            vnet_name = "unknown"

            # Try to extract parent VNet ID and look up in mapping
            if "/virtualNetworks/" in subnet_id and "/subnets/" in subnet_id:
                # Extract VNet ID portion: everything up to /subnets/
                vnet_id = subnet_id.split("/subnets/")[0]

                # Look up in mapping (Bug #31 fix for abstracted IDs)
                if vnet_id in self._vnet_id_to_terraform_name:
                    vnet_name_safe = self._vnet_id_to_terraform_name[vnet_id]
                    # Extract original VNet name for logging
                    vnet_name = self._extract_resource_name_from_id(
                        vnet_id, "virtualNetworks"
                    )
                    logger.debug(
                        f"Bug #31: Found VNet terraform name via mapping: {vnet_id} -> {vnet_name_safe}"
                    )

            # Fallback: Extract VNet name directly from ID (original behavior)
            if not vnet_name_safe:
                vnet_name = self._extract_resource_name_from_id(
                    subnet_id, "virtualNetworks"
                )
                if vnet_name != "unknown":
                    vnet_name_safe = self._sanitize_terraform_name(vnet_name)

            # Build VNet-scoped resource name
            if vnet_name_safe and "/subnets/" in subnet_id:
                # vnet_name_safe is already sanitized from mapping or extraction
                subnet_name_safe = self._sanitize_terraform_name(resource_name)
                # Override safe_name to use scoped naming
                safe_name = f"{vnet_name_safe}_{subnet_name_safe}"

                resource_config = {
                    "name": resource_name,  # Original Azure name
                    "resource_group_name": resource.get("resource_group")
                    or resource.get("resourceGroup"),
                    "virtual_network_name": f"${{azurerm_virtual_network.{vnet_name_safe}.name}}",
                }

                logger.debug(
                    f"Generated standalone subnet: {safe_name} "
                    f"(VNet: {vnet_name}, Subnet: {resource_name})"
                )
            else:
                logger.warning(
                    f"Standalone subnet '{resource_name}' has no parent VNet in ID: {subnet_id}. "
                    f"Skipping subnet as it cannot be deployed without a VNet."
                )
                # Skip this subnet entirely - cannot deploy without VNet
                return None

            # Handle address prefixes with fallback
            address_prefixes = (
                [properties.get("addressPrefix")]
                if properties.get("addressPrefix")
                else properties.get("addressPrefixes", [])
            )
            if not address_prefixes:
                logger.warning(f"Subnet '{resource_name}' has no address prefixes")
                address_prefixes = ["10.0.0.0/24"]

            # Bug #35: Normalize standalone subnet CIDRs
            normalized_subnet_prefixes = []
            for cidr in address_prefixes:
                if cidr:  # Skip None/empty values
                    normalized = self._normalize_cidr_block(cidr, resource_name)
                    if normalized:
                        normalized_subnet_prefixes.append(normalized)
                    else:
                        normalized_subnet_prefixes.append(cidr)  # Keep original if failed

            resource_config["address_prefixes"] = (
                normalized_subnet_prefixes if normalized_subnet_prefixes else address_prefixes
            )

            # Check for NSG association (store for later emission as separate resource)
            nsg_info = properties.get("networkSecurityGroup", {})
            if nsg_info and "id" in nsg_info:
                nsg_name = self._extract_resource_name_from_id(
                    nsg_info["id"], "networkSecurityGroups"
                )
                if nsg_name != "unknown":
                    nsg_name_safe = self._sanitize_terraform_name(nsg_name)
                    # Store association for later emission
                    self._nsg_associations.append(
                        (safe_name, nsg_name_safe, resource_name, nsg_name)
                    )
                    logger.debug(
                        f"Tracked NSG association for standalone subnet: {resource_name} -> {nsg_name}"
                    )

            # Optional: Service Endpoints
            service_endpoints = properties.get("serviceEndpoints", [])
            if service_endpoints:
                resource_config["service_endpoints"] = [
                    ep["service"] for ep in service_endpoints if "service" in ep
                ]
        elif azure_type == "Microsoft.Web/sites":
            # Modern App Service resources require site_config block
            properties = self._parse_properties(resource)

            # Determine if Linux or Windows based on kind property
            kind = properties.get("kind", "").lower()
            is_linux = "linux" in kind

            # Build site_config block
            site_config = {}
            site_config_props = properties.get("siteConfig", {})

            if is_linux:
                # Linux-specific: linux_fx_version for runtime stack
                if "linuxFxVersion" in site_config_props:
                    site_config["application_stack"] = {
                        "docker_image": site_config_props["linuxFxVersion"]
                    }

            # Extract subscription ID from resource data (multiple fallback sources)
            (
                resource.get("subscription_id")
                or resource.get("subscriptionId")
                or self._extract_subscription_from_resource_id(resource.get("id", ""))
                or "00000000-0000-0000-0000-000000000000"
            )

            # Build service plan ID with proper subscription
            service_plan_id = resource.get("app_service_plan_id")
            if not service_plan_id:
                # If no service plan, create a default one for this App Service
                resource_group = resource.get("resource_group")
                plan_name = f"{resource_name}-plan"
                plan_safe_name = self._sanitize_terraform_name(plan_name)

                # Create the service plan resource
                if "azurerm_service_plan" not in terraform_config["resource"]:
                    terraform_config["resource"]["azurerm_service_plan"] = {}

                # Only create if not already exists
                if (
                    plan_safe_name
                    not in terraform_config["resource"]["azurerm_service_plan"]
                ):
                    terraform_config["resource"]["azurerm_service_plan"][
                        plan_safe_name
                    ] = {
                        "name": plan_name,
                        "location": location,
                        "resource_group_name": resource_group,
                        "os_type": "Windows" if not is_linux else "Linux",
                        "sku_name": "B1",  # Basic tier
                    }
                    logger.debug(
                        f"Created default service plan '{plan_name}' for App Service '{resource_name}'"
                    )

                # Reference the created plan
                service_plan_id = f"${{azurerm_service_plan.{plan_safe_name}.id}}"

            resource_config.update(
                {
                    "service_plan_id": service_plan_id,
                    "site_config": site_config if site_config else {},
                }
            )
        elif azure_type == "Microsoft.Sql/servers":
            # Generate a unique password for each SQL server using Terraform's random_password resource
            password_resource_name = f"{safe_name}_password"

            # Add the random_password resource to terraform config
            if "resource" not in terraform_config:
                terraform_config["resource"] = {}
            if "random_password" not in terraform_config["resource"]:
                terraform_config["resource"]["random_password"] = {}

            terraform_config["resource"]["random_password"][password_resource_name] = {
                "length": 20,
                "special": True,
                "override_special": "!@#$%&*()-_=+[]{}<>:?",
                "min_lower": 1,
                "min_upper": 1,
                "min_numeric": 1,
                "min_special": 1,
            }

            resource_config.update(
                {
                    "version": resource.get("version", "12.0"),
                    "administrator_login": resource.get(
                        "administrator_login", "sqladmin"
                    ),
                    "administrator_login_password": f"${{random_password.{password_resource_name}.result}}",
                }
            )
        elif azure_type_lower == "microsoft.sql/servers/databases":
            # Bug #37: SQL Database (child resource) needs server_id, not location/rg
            # Extract parent server name from database ID
            db_id = resource.get("id", "") or resource.get("original_id", "")
            server_name = self._extract_resource_name_from_id(db_id, "servers")

            if server_name == "unknown":
                logger.warning(
                    f"Bug #37: SQL Database '{resource_name}' has no parent server in ID. Skipping."
                )
                return None

            server_name_safe = self._sanitize_terraform_name(server_name)

            # Bug #43: Database names often include server prefix (server/database)
            # Extract just the database name (after last slash)
            db_name_only = resource_name.split("/")[-1] if "/" in resource_name else resource_name

            # SQL Database config (no location or resource_group_name - these are on the server)
            resource_config = {
                "name": db_name_only,
                "server_id": f"${{azurerm_mssql_server.{server_name_safe}.id}}",
            }

            logger.debug(f"Bug #43: SQL Database '{resource_name}' → name '{db_name_only}'")

            # Add optional properties if present
            properties = self._parse_properties(resource)
            if properties.get("maxSizeBytes"):
                resource_config["max_size_gb"] = int(properties["maxSizeBytes"]) // (
                    1024**3
                )
            if properties.get("collation"):
                resource_config["collation"] = properties["collation"]

            logger.debug(f"Bug #37: SQL Database '{resource_name}' linked to server '{server_name}'")

        elif azure_type_lower == "microsoft.servicebus/namespaces":
            # Bug #38: Service Bus Namespace requires SKU (case-insensitive)
            properties = self._parse_properties(resource)
            sku = properties.get("sku", {})
            sku_name = sku.get("name", "Standard") if sku else "Standard"

            resource_config["sku"] = sku_name
            logger.debug(f"Bug #38: Service Bus '{resource_name}' using SKU '{sku_name}'")

        elif azure_type_lower == "microsoft.eventhub/namespaces":
            # EventHub namespaces require sku argument (case-insensitive)
            properties = self._parse_properties(resource)
            sku = properties.get("sku", {})

            # Extract sku name, default to Standard if not found
            sku_name = sku.get("name", "Standard") if sku else "Standard"

            resource_config["sku"] = sku_name

            # Optionally add capacity if present in sku
            if sku and "capacity" in sku:
                resource_config["capacity"] = sku["capacity"]

        elif azure_type_lower == "microsoft.kusto/clusters":
            # Kusto clusters require sku block (case-insensitive)
            properties = self._parse_properties(resource)
            sku = properties.get("sku", {})

            # Extract sku properties, use defaults if not found
            sku_name = (
                sku.get("name", "Dev(No SLA)_Standard_D11_v2")
                if sku
                else "Dev(No SLA)_Standard_D11_v2"
            )
            sku_capacity = sku.get("capacity", 1) if sku else 1

            resource_config["sku"] = {"name": sku_name, "capacity": sku_capacity}

        elif azure_type_lower == "microsoft.keyvault/vaults":
            # Extract tenant_id from multiple sources with proper fallback (case-insensitive)
            # Priority: target_tenant_id > resource.tenant_id > properties.tenantId > data.current.tenant_id
            properties = self._parse_properties(resource)

            # Bug #68 fix: In cross-tenant mode, ALWAYS use target_tenant_id
            # Previously, source tenant_id was embedded in KeyVault configs,
            # causing deployment failures in target tenant
            if self.target_tenant_id:
                # Cross-tenant mode - use target tenant ID
                tenant_id = self.target_tenant_id
                logger.debug(
                    f"KeyVault '{resource_name}': Using target tenant ID for cross-tenant deployment"
                )
            else:
                # Same-tenant mode - try to get tenant_id from resource data
                tenant_id = (
                    resource.get("tenant_id")
                    or resource.get("tenantId")
                    or properties.get("tenantId")
                )

            # If still not found, use Terraform data source to get current tenant_id
            # This ensures we use the actual Azure tenant ID from the environment
            if not tenant_id or tenant_id == "00000000-0000-0000-0000-000000000000":
                # Add data source for current client config if not already present
                if "data" not in terraform_config:
                    terraform_config["data"] = {}
                if "azurerm_client_config" not in terraform_config["data"]:
                    terraform_config["data"]["azurerm_client_config"] = {"current": {}}

                # Use data source reference for tenant_id
                tenant_id = "${data.azurerm_client_config.current.tenant_id}"

            resource_config.update(
                {
                    "tenant_id": tenant_id,
                    "sku_name": resource.get("sku_name", "standard"),
                }
            )
        elif azure_type in ("Microsoft.AAD/User", "Microsoft.Graph/users"):
            # Azure AD User specific properties
            # Bug #32 fix: Sanitize UPN to remove spaces
            raw_upn = resource.get("userPrincipalName", f"{resource_name}@example.com")
            resource_config = {
                "display_name": resource.get("displayName", resource_name),
                "user_principal_name": self._sanitize_user_principal_name(raw_upn),
                "mail_nickname": resource.get("mailNickname", resource_name),
            }
            if "password" in resource:
                resource_config["password"] = resource["password"]
        elif azure_type in ("Microsoft.AAD/Group", "Microsoft.Graph/groups"):
            # Azure AD Group specific properties
            resource_config = {
                "display_name": resource.get("displayName", resource_name),
                "security_enabled": resource.get("securityEnabled", True),
            }
            if "description" in resource:
                resource_config["description"] = resource["description"]
        elif azure_type in (
            "Microsoft.AAD/ServicePrincipal",
            "Microsoft.Graph/servicePrincipals",
        ):
            # Azure AD Service Principal specific properties
            # Bug #43: Try multiple field names for applicationId to find the client_id
            app_id = (
                resource.get("applicationId")
                or resource.get("appId")
                or resource.get("client_id")
            )

            # Skip Service Principal if no applicationId found (Bug #43)
            if not app_id:
                logger.warning(
                    f"Skipping Service Principal '{resource_name}': No applicationId found. "
                    f"Available keys: {list(resource.keys())}"
                )
                return None

            resource_config = {
<<<<<<< HEAD
                "client_id": resource.get("applicationId", ""),
=======
                "client_id": app_id,
>>>>>>> 186eb6ac
            }
            if "displayName" in resource:
                resource_config["display_name"] = resource["displayName"]
        elif azure_type == "Microsoft.ManagedIdentity/managedIdentities":
            # Managed Identity specific properties
            resource_config = {
                "name": resource_name,
                "location": location,
                "resource_group_name": resource.get("resource_group"),
            }
        elif azure_type == "Microsoft.Network/privateEndpoints":
            # Private Endpoint specific properties
            # Ensure _available_subnets exists (for direct _convert_resource calls in tests)
            available_subnets = getattr(self, "_available_subnets", set())
            missing_references = getattr(self, "_missing_references", [])
            translator = getattr(self, "_translator", None)
            resource_config = emit_private_endpoint(
                resource,
                sanitize_name_fn=self._sanitize_terraform_name,
                extract_name_fn=self._extract_resource_name_from_id,
                available_subnets=available_subnets,
                missing_references=missing_references,
                translator=translator,
            )

            # Bug #12 fix: Validate parent storage account exists in terraform_config
            # Private endpoints reference storage accounts that may have been filtered
            if resource_config and "private_service_connection" in resource_config:
                for conn in resource_config["private_service_connection"]:
                    target_id = conn.get("private_connection_resource_id", "")
                    if "/storageAccounts/" in target_id:
                        # Extract storage account name
                        storage_name = self._extract_resource_name_from_id(
                            target_id, "storageAccounts"
                        )
                        storage_name_safe = self._sanitize_terraform_name(storage_name)

                        # Check if storage account was emitted
                        if "azurerm_storage_account" not in terraform_config.get(
                            "resource", {}
                        ) or storage_name_safe not in terraform_config["resource"].get(
                            "azurerm_storage_account", {}
                        ):
                            logger.warning(
                                f"Private Endpoint '{resource_name}' references storage account '{storage_name}' "
                                f"that doesn't exist or was filtered out. Skipping endpoint."
                            )
                            return None
        elif azure_type == "Microsoft.Network/privateDnsZones":
            # Private DNS Zone specific properties
            resource_config = emit_private_dns_zone(resource)
        elif azure_type == "Microsoft.Network/privateDnsZones/virtualNetworkLinks":
            # Private DNS Zone Virtual Network Link specific properties
            # Need to build set of available VNets and DNS Zones for validation
            available_vnets = (
                self._available_resources.get("azurerm_virtual_network", set())
                if self._available_resources
                else set()
            )
            available_dns_zones = (
                self._available_resources.get("azurerm_private_dns_zone", set())
                if self._available_resources
                else set()
            )
            missing_references = getattr(self, "_missing_references", [])
            resource_config = emit_private_dns_zone_vnet_link(
                resource,
                sanitize_name_fn=self._sanitize_terraform_name,
                extract_name_fn=self._extract_resource_name_from_id,
                available_vnets=available_vnets,
                available_dns_zones=available_dns_zones,
                missing_references=missing_references,
            )
            if resource_config is None:
                # Invalid link configuration, skip it
                return None
            # Override safe_name with the link name from the config
            safe_name = resource_config.get("name", safe_name)
        elif azure_type == "Microsoft.Web/serverFarms":
            # App Service Plan (Server Farm) specific properties
            properties = self._parse_properties(resource)
            sku = properties.get("sku", {})

            # Bug #33: Improved OS type detection with explicit fallback
            kind = properties.get("kind", "").lower()
            if "linux" in kind:
                os_type = "Linux"
            elif "windows" in kind:
                os_type = "Windows"
            else:
                # Check for other indicators (reserved=true means Linux)
                os_type = "Linux" if properties.get("reserved") else "Windows"
                logger.debug(
                    f"Bug #33: App Service Plan '{resource_name}' has unclear OS type from kind='{kind}', "
                    f"using os_type='{os_type}' based on 'reserved' property"
                )

            # Bug #33: Validate SKU before setting
            raw_sku = sku.get("name", "B1")
            validated_sku = self._validate_app_service_sku(raw_sku, location, os_type)

            resource_config.update(
                {
                    "os_type": os_type,
                    "sku_name": validated_sku,
                }
            )
        elif azure_type == "Microsoft.Compute/disks":
            # Managed Disk specific properties
            properties = self._parse_properties(resource)

            # Get disk size and storage account type
            disk_size_gb = properties.get("diskSizeGB", 30)
            storage_account_type = properties.get("sku", {}).get("name", "Standard_LRS")

            resource_config.update(
                {
                    "storage_account_type": storage_account_type,
                    "create_option": "Empty",
                    "disk_size_gb": disk_size_gb,
                }
            )
        elif azure_type == "Microsoft.Compute/virtualMachines/extensions":
            # VM Extension specific properties
            properties = self._parse_properties(resource)

            # Extract parent VM name from extension ID
            extension_id = resource.get("id", "")
            vm_name = self._extract_resource_name_from_id(
                extension_id, "virtualMachines"
            )

            if vm_name != "unknown":
                vm_name_safe = self._sanitize_terraform_name(vm_name)

                # Validate that the VM resource was actually emitted to terraform_config
                # (Bug #11 fix: Check actual emitted VMs, not just first-pass index)
                # Extensions are processed after VMs in dependency order, so parent VM
                # will already be in terraform_config if it wasn't filtered out
                vm_exists = False
                vm_terraform_type = None
                for vm_type in [
                    "azurerm_linux_virtual_machine",
                    "azurerm_windows_virtual_machine",
                ]:
                    if (
                        vm_type in terraform_config.get("resource", {})
                        and vm_name_safe in terraform_config["resource"][vm_type]
                    ):
                        vm_exists = True
                        # Use the actual VM type found
                        vm_terraform_type = vm_type
                        break

                if not vm_exists:
                    logger.warning(
                        f"VM Extension '{resource_name}' references VM '{vm_name}' "
                        f"that doesn't exist or was filtered out. Skipping extension."
                    )
                    return None

                # Get extension properties
                publisher = properties.get("publisher", "Microsoft.Azure.Extensions")
                extension_type = properties.get("type", "CustomScript")
                type_handler_version = properties.get("typeHandlerVersion", "2.0")

                # IMPORTANT: VM extension names in Azure can contain "/" (e.g., "VM001/ExtensionName")
                # but Terraform doesn't allow "/" in resource names. Extract just the extension name part.
                extension_name = (
                    resource_name.split("/")[-1]
                    if "/" in resource_name
                    else resource_name
                )

                resource_config = {
                    "name": extension_name,  # Use sanitized name without VM prefix
                    "virtual_machine_id": f"${{{vm_terraform_type}.{vm_name_safe}.id}}",
                    "publisher": publisher,
                    "type": extension_type,
                    "type_handler_version": type_handler_version,
                }

                # Add settings if present
                if "settings" in properties:
                    resource_config["settings"] = json.dumps(properties["settings"])
            else:
                logger.warning(
                    f"VM Extension '{resource_name}' has no parent VM in ID: {extension_id}. Skipping."
                )
                return None

        elif azure_type_lower == "microsoft.compute/virtualmachines/runcommands":
            # Bug #44: VM Run Commands (22 resources!)
            # Extract parent VM name from run command ID
            rc_id = resource.get("id", "") or resource.get("original_id", "")
            vm_name = self._extract_resource_name_from_id(rc_id, "virtualMachines")

            if vm_name == "unknown":
                logger.warning(f"Bug #44: Run Command '{resource_name}' has no parent VM. Skipping.")
                return None

            vm_name_safe = self._sanitize_terraform_name(vm_name)

            # Validate that the parent VM was actually converted to Terraform config
            # VM could have been skipped if it had missing NICs or other validation errors
            vm_exists = False
            vm_terraform_type = None
            for vm_type in [
                "azurerm_linux_virtual_machine",
                "azurerm_windows_virtual_machine",
            ]:
                if (
                    vm_type in terraform_config.get("resource", {})
                    and vm_name_safe in terraform_config["resource"][vm_type]
                ):
                    vm_exists = True
                    vm_terraform_type = vm_type
                    break

            if not vm_exists:
                logger.warning(
                    f"VM Run Command '{resource_name}' references parent VM '{vm_name}' "
                    f"that doesn't exist or was filtered out during conversion. Skipping run command."
                )
                return None

            properties = self._parse_properties(resource)

            # Extract just command name (e.g., "vm/Get-AzureADToken" -> "Get-AzureADToken")
            command_name = resource_name.split("/")[-1] if "/" in resource_name else resource_name

            # Run command requires name, location, VM ID and source script
            resource_config = {
                "name": command_name,
                "location": location,
                "virtual_machine_id": f"${{{vm_terraform_type}.{vm_name_safe}.id}}",
                "source": {
                    "script": properties.get("source", {}).get("script", "# Placeholder script")
                }
            }
            logger.debug(f"Bug #44: Run Command '{resource_name}' linked to VM '{vm_name}' (type: {vm_terraform_type})")

        elif azure_type_lower == "microsoft.app/managedenvironments":
            # Bug #44: Container App Environment (10 resources!)
            # Bug #50: SKIP workspace_id entirely - field contains GUID (customerId), not full resource ID
            properties = self._parse_properties(resource)

            # DO NOT include log_analytics_workspace_id:
            # The appLogsConfiguration.logAnalyticsConfiguration.customerId field contains only
            # the workspace GUID, NOT the full Azure resource ID that Terraform requires.
            # Expected format: /subscriptions/{sub}/resourceGroups/{rg}/providers/Microsoft.OperationalInsights/workspaces/{name}
            # Actual format in properties: {workspace-guid}
            # Since we cannot construct the full resource ID from a GUID, we skip this field entirely.
            # Note: workspace_id is optional per Terraform azurerm_container_app_environment docs

            workspace_id = properties.get("appLogsConfiguration", {}).get("logAnalyticsConfiguration", {}).get("customerId")
            if workspace_id:
                logger.warning(
                    f"Bug #50: Skipping log_analytics_workspace_id for Container App Environment '{resource_name}' - "
                    f"field contains GUID '{workspace_id}' instead of full resource ID. "
                    f"Workspace linking is optional and will be configured separately if needed."
                )

            logger.debug(f"Bug #44/50: Container App Environment '{resource_name}' (workspace_id skipped)")

        elif azure_type_lower == "microsoft.operationalinsights/workspaces":
            # Log Analytics Workspace specific properties
            properties = self._parse_properties(resource)
            sku = properties.get("sku", {})

            # Get SKU name and normalize to proper case (Azure returns lowercase but Terraform requires PascalCase)
            sku_name = sku.get("name", "PerGB2018")
            # Map lowercase variants to proper Terraform values
            sku_mapping = {
                "pergb2018": "PerGB2018",
                "pernode": "PerNode",
                "premium": "Premium",
                "standalone": "Standalone",
                "standard": "Standard",
                "capacityreservation": "CapacityReservation",
                "lacluster": "LACluster",
                "unlimited": "Unlimited",
            }
            sku_name = sku_mapping.get(sku_name.lower(), sku_name)

            resource_config.update(
                {
                    "sku": sku_name,
                    "retention_in_days": properties.get("retentionInDays", 30),
                }
            )

            # Add daily quota if present
            if "workspaceCapping" in properties:
                daily_quota_gb = properties["workspaceCapping"].get("dailyQuotaGb")
                if daily_quota_gb:
                    resource_config["daily_quota_gb"] = daily_quota_gb
        elif azure_type == "Microsoft.OperationsManagement/solutions":
            # Log Analytics Solution specific properties
            properties = self._parse_properties(resource)

            # Extract solution name and workspace info
            # Solution name format is typically "SolutionType(WorkspaceName)"
            solution_full_name = resource.get("name", "")
            if "(" in solution_full_name and ")" in solution_full_name:
                solution_type = solution_full_name.split("(")[0]
                workspace_name_from_solution = solution_full_name.split("(")[1].rstrip(
                    ")"
                )
            else:
                solution_type = solution_full_name
                workspace_name_from_solution = "unknown"

            # Get workspace resource ID from properties
            workspace_resource_id = properties.get("workspaceResourceId", "")
            workspace_name = (
                self._extract_resource_name_from_id(workspace_resource_id, "workspaces")
                if workspace_resource_id
                else workspace_name_from_solution
            )
            workspace_name_safe = self._sanitize_terraform_name(workspace_name)

            # Get plan details from properties
            plan = properties.get("plan", {})
            publisher = plan.get("publisher", "Microsoft")
            product = plan.get("product", solution_type)

            # For azurerm_log_analytics_solution, we don't use "name" - instead solution_name, workspace_name, workspace_resource_id
            resource_config = {
                "solution_name": solution_type,
                "resource_group_name": resource.get("resource_group", "unknown"),
                "location": resource.get("location", "westus"),
                "workspace_name": workspace_name,
                "workspace_resource_id": workspace_resource_id
                if workspace_resource_id
                else f"${{azurerm_log_analytics_workspace.{workspace_name_safe}.id}}",
                "plan": {
                    "publisher": publisher,
                    "product": product,
                },
            }
        elif azure_type_lower == "microsoft.insights/components":
            # Bug #39: Application Insights (case-insensitive match)
            properties = self._parse_properties(resource)

            # Application Insights requires a workspace ID or uses legacy mode
            application_type = properties.get("Application_Type") or properties.get("application_type") or properties.get("applicationType") or "web"

            resource_config.update(
                {
                    "application_type": application_type,
                }
            )
            logger.debug(f"Bug #39: App Insights '{resource_name}' using type '{application_type}'")

            # Try to link to Log Analytics workspace if available
            workspace_resource_id = properties.get("WorkspaceResourceId")
            if workspace_resource_id:
                workspace_name = self._extract_resource_name_from_id(
                    workspace_resource_id, "workspaces"
                )
                if workspace_name != "unknown":
                    workspace_name_safe = self._sanitize_terraform_name(workspace_name)
                    if self._validate_resource_reference(
                        "azurerm_log_analytics_workspace", workspace_name_safe
                    ):
                        resource_config["workspace_id"] = (
                            f"${{azurerm_log_analytics_workspace.{workspace_name_safe}.id}}"
                        )
        elif azure_type == "Microsoft.DevTestLab/labs/virtualMachines":
            # DevTest Lab Virtual Machine specific properties
            properties = self._parse_properties(resource)

            # Extract lab name from the resource name (format: "labname/vmname")
            full_name = resource.get("name", "")
            lab_name = full_name.split("/")[0] if "/" in full_name else "unknown-lab"
            vm_name = full_name.split("/")[1] if "/" in full_name else full_name

            # Get size from properties
            size = properties.get("size", "Standard_B2s")

            # Get username from properties (osProfile or galleryImageReference)
            username = properties.get("userName", "labuser")

            # Get storage type
            storage_type = properties.get("storageType", "Standard")

            # Get subnet info from properties
            lab_subnet_name = properties.get("labSubnetName", "default")

            # Try to get virtual network ID from properties
            lab_virtual_network_id = properties.get("labVirtualNetworkId")
            if not lab_virtual_network_id:
                # Construct it from resource group and lab name
                rg_name = resource.get("resource_group", "unknown-rg")
                resource.get("subscription_id", "00000000-0000-0000-0000-000000000000")
                lab_virtual_network_id = f"/subscriptions/{self._get_effective_subscription_id(resource)}/resourceGroups/{rg_name}/providers/Microsoft.DevTestLab/labs/{lab_name}/virtualnetworks/{lab_name}Vnet"

            # Get gallery image reference from properties
            gallery_image_ref = properties.get("galleryImageReference", {})

            resource_config.update(
                {
                    "lab_name": lab_name,
                    "size": size,
                    "username": username,
                    "storage_type": storage_type,
                    "lab_subnet_name": lab_subnet_name,
                    "lab_virtual_network_id": lab_virtual_network_id,
                    # SSH key is required
                    "ssh_key": f"var.devtest_vm_ssh_key_{self._sanitize_terraform_name(vm_name)}",
                    # Gallery image reference is required (at least 1 block)
                    "gallery_image_reference": {
                        "offer": gallery_image_ref.get(
                            "offer", "0001-com-ubuntu-server-jammy"
                        ),
                        "publisher": gallery_image_ref.get("publisher", "Canonical"),
                        "sku": gallery_image_ref.get("sku", "22_04-lts-gen2"),
                        "version": gallery_image_ref.get("version", "latest"),
                    },
                }
            )

            # Override name to just be the VM name (not labname/vmname)
            resource_config["name"] = vm_name

        elif azure_type == "microsoft.alertsmanagement/smartDetectorAlertRules":
            # Smart Detector Alert Rule specific properties
            properties = self._parse_properties(resource)

            # Get detector configuration
            detector = properties.get("detector", {})
            detector_id = detector.get("id", "FailureAnomaliesDetector")

            # Get action groups (optional - smart detectors can work without action groups)
            action_groups = properties.get("actionGroups", {})
            action_group_ids = action_groups.get("groupIds", [])

            # Get scope (Application Insights resource IDs)
            scope_resource_ids = properties.get("scope", [])

            # Translate scope resource IDs to use target subscription in cross-tenant scenarios
            translated_scope_ids = []
            for scope_id in scope_resource_ids:
                parts = scope_id.split("/")
                if len(parts) >= 9:
                    # Reconstruct with target subscription ID
                    # Format: /subscriptions/{sid}/resourceGroups/{rg}/providers/{provider}/{type}/{name}
                    rg_name = parts[4]
                    provider = parts[6]
                    resource_type = parts[7]
                    resource_name = parts[8] if len(parts) > 8 else ""
                    translated_id = f"/subscriptions/{self._get_effective_subscription_id(resource)}/resourceGroups/{rg_name}/providers/{provider}/{resource_type}/{resource_name}"
                    translated_scope_ids.append(translated_id)
                    logger.debug(
                        f"Translated scope resource ID from {scope_id} to {translated_id}"
                    )
                else:
                    # Keep original if can't parse
                    logger.warning(
                        f"Could not parse scope resource ID (unexpected format): {scope_id}, using original"
                    )
                    translated_scope_ids.append(scope_id)

            # Keep severity in Azure format (Sev0-Sev4) - Terraform expects this format
            severity = properties.get("severity", "Sev3")

            # Get frequency (check interval)
            frequency = properties.get("frequency", "PT1M")

            resource_config.update(
                {
                    "detector_type": detector_id,
                    "scope_resource_ids": translated_scope_ids
                    if translated_scope_ids
                    else [],
                    "severity": severity,  # Keep as "SevN" format
                    "frequency": frequency,
                    "description": properties.get("description", ""),
                    "enabled": properties.get("state", "Enabled") == "Enabled",
                }
            )

            # Add action group block if action groups exist
            # Note: Action group IDs need to be formatted correctly for Terraform
            if action_group_ids:
                # Extract and format action group IDs
                formatted_ids = []
                for ag_id in action_group_ids:
                    # Action group IDs come in various casings from Azure
                    # Terraform requires: /subscriptions/{sid}/resourceGroups/{rg}/providers/microsoft.insights/actionGroups/{name}
                    # Note the capital 'G' in actionGroups
                    parts = ag_id.split("/")
                    if len(parts) >= 9:
                        # Reconstruct with proper casing
                        parts[2]
                        rg_name = parts[4]
                        ag_name = parts[8] if len(parts) > 8 else ""
                        formatted_id = f"/subscriptions/{self._get_effective_subscription_id(resource)}/resourceGroups/{rg_name}/providers/microsoft.insights/actionGroups/{ag_name}"
                        formatted_ids.append(formatted_id)
                        logger.debug(f"Formatted action group ID: {formatted_id}")
                    else:
                        # Use original if can't parse
                        logger.warning(
                            f"Could not parse action group ID (unexpected format): {ag_id}"
                        )

                if formatted_ids:
                    resource_config["action_group"] = {"ids": formatted_ids}
        elif azure_type == "Microsoft.MachineLearningServices/workspaces":
            # Machine Learning Workspace specific properties
            properties = self._parse_properties(resource)
            sku = properties.get("sku", {})

            # Get required resource IDs from properties or construct placeholders
            rg_name = resource.get("resource_group", "unknown-rg")
            resource.get("subscription_id", "00000000-0000-0000-0000-000000000000")

            # Storage account ID (required)
            storage_account_id = properties.get("storageAccount")
            if not storage_account_id:
                # Create placeholder - should be replaced with actual storage account reference
                storage_account_id = f"/subscriptions/{self._get_effective_subscription_id(resource)}/resourceGroups/{rg_name}/providers/Microsoft.Storage/storageAccounts/mlworkspace{resource_name[:8]}"
            else:
                # Normalize casing in resource ID
                storage_account_id = self._normalize_resource_id(storage_account_id)

            # Key Vault ID (required)
            key_vault_id = properties.get("keyVault")
            if not key_vault_id:
                # Create placeholder
                key_vault_id = f"/subscriptions/{self._get_effective_subscription_id(resource)}/resourceGroups/{rg_name}/providers/Microsoft.KeyVault/vaults/mlworkspace{resource_name[:8]}"
            else:
                # Normalize casing in resource ID (Microsoft.Keyvault -> Microsoft.KeyVault)
                key_vault_id = self._normalize_resource_id(key_vault_id)

            # Application Insights ID (required)
            application_insights_id = properties.get("applicationInsights")
            if not application_insights_id:
                # Create placeholder - note: provider must be Microsoft.Insights (capital M and I)
                application_insights_id = f"/subscriptions/{self._get_effective_subscription_id(resource)}/resourceGroups/{rg_name}/providers/Microsoft.Insights/components/mlworkspace{resource_name[:8]}"
            else:
                # Normalize casing in resource ID (Microsoft.insights -> Microsoft.Insights)
                application_insights_id = self._normalize_resource_id(
                    application_insights_id
                )

            resource_config.update(
                {
                    "sku_name": sku.get("name", "Basic"),
                    "identity": {"type": "SystemAssigned"},
                    "storage_account_id": storage_account_id,
                    "key_vault_id": key_vault_id,
                    "application_insights_id": application_insights_id,
                }
            )
        elif (
            azure_type
            == "Microsoft.MachineLearningServices/workspaces/serverlessEndpoints"
        ):
            # ML Serverless Endpoints mapped to compute instance (closest available)
            properties = self._parse_properties(resource)

            # Extract workspace name from resource name (format: "workspacename/serverlessEndpoints/endpointname")
            full_name = resource.get("name", "")
            parts = full_name.split("/")
            if len(parts) >= 3:
                workspace_name = parts[0]
                endpoint_name = parts[2]
            else:
                workspace_name = "unknown-workspace"
                endpoint_name = full_name

            # Get required properties
            rg_name = resource.get("resource_group", "unknown-rg")
            resource.get("subscription_id", "00000000-0000-0000-0000-000000000000")

            # Construct workspace ID
            machine_learning_workspace_id = f"/subscriptions/{self._get_effective_subscription_id(resource)}/resourceGroups/{rg_name}/providers/Microsoft.MachineLearningServices/workspaces/{workspace_name}"

            resource_config.update(
                {
                    "machine_learning_workspace_id": machine_learning_workspace_id,
                    "virtual_machine_size": properties.get("vmSize", "STANDARD_DS3_V2"),
                    # Compute instance expects "name" to be the instance name
                }
            )

            # Override name to just be the endpoint name
            resource_config["name"] = endpoint_name

        elif azure_type_lower == "microsoft.insights/actiongroups":
            # Bug #40: Monitor Action Group (case-insensitive match)
            properties = self._parse_properties(resource)

            # short_name is required (max 12 characters)
            short_name = properties.get("groupShortName") or properties.get("short_name") or resource_name[:12]

            resource_config.update(
                {
                    "short_name": short_name,
                }
            )
            logger.debug(f"Bug #40: Action Group '{resource_name}' using short_name '{short_name}'")

        elif azure_type_lower == "microsoft.documentdb/databaseaccounts":
            # Bug #41: Cosmos DB account (case-insensitive match)
            properties = self._parse_properties(resource)

            # Required: offer_type
            resource_config["offer_type"] = "Standard"

            # Required: consistency_policy block
            consistency = properties.get("consistencyPolicy", {})
            resource_config["consistency_policy"] = {
                "consistency_level": consistency.get("defaultConsistencyLevel", "Session"),
                "max_interval_in_seconds": consistency.get("maxIntervalInSeconds", 5),
                "max_staleness_prefix": consistency.get("maxStalenessPrefix", 100),
            }

            # Required: geo_location block
            locations = properties.get("locations", [])
            if locations:
                resource_config["geo_location"] = [
                    {
                        "location": loc.get("locationName", location).lower(),
                        "failover_priority": loc.get("failoverPriority", 0),
                    }
                    for loc in locations
                ]
            else:
                # Default to resource location
                resource_config["geo_location"] = [
                    {"location": location, "failover_priority": 0}
                ]

            logger.debug(f"Bug #41: Cosmos DB '{resource_name}' with {len(resource_config.get('geo_location', []))} locations")

        elif azure_type_lower == "microsoft.containerinstance/containergroups":
            # Bug #42: Container Group (case-insensitive match)
            properties = self._parse_properties(resource)

            # Required: os_type
            os_properties = properties.get("osType", "Linux")
            resource_config["os_type"] = os_properties

            # Required: container block (at least one)
            containers = properties.get("containers", [])
            if containers and len(containers) > 0:
                container = containers[0]  # Use first container
                resource_config["container"] = {
                    "name": container.get("name", "container"),
                    "image": container.get("image", "mcr.microsoft.com/azuredocs/aci-helloworld:latest"),
                    "cpu": str(container.get("resources", {}).get("requests", {}).get("cpu", "0.5")),
                    "memory": str(container.get("resources", {}).get("requests", {}).get("memoryInGB", "1.5")),
                }
            else:
                # Default container if none specified
                resource_config["container"] = {
                    "name": "container",
                    "image": "mcr.microsoft.com/azuredocs/aci-helloworld:latest",
                    "cpu": "0.5",
                    "memory": "1.5",
                }

            logger.debug(f"Bug #42: Container Group '{resource_name}' os_type='{os_properties}'")

        elif azure_type_lower == "microsoft.network/applicationgatewaywebapplicationfirewallpolicies":
            # WAF Policy (Web Application Firewall Policy)
            properties = self._parse_properties(resource)

            # Required: managed_rules block
            resource_config["managed_rules"] = {
                "managed_rule_set": [
                    {
                        "type": "OWASP",
                        "version": "3.2"
                    }
                ]
            }

            # Optional: policy_settings
            if properties.get("policySettings"):
                settings = properties["policySettings"]
                resource_config["policy_settings"] = {
                    "enabled": settings.get("state", "Enabled") == "Enabled",
                    "mode": settings.get("mode", "Detection")
                }

            logger.debug(f"WAF Policy '{resource_name}' configured with OWASP 3.2")

        elif azure_type == "Microsoft.CognitiveServices/accounts":
            # Cognitive Services Account specific properties
            properties = self._parse_properties(resource)
            sku = properties.get("sku", {})
            kind = properties.get("kind", "OpenAI")

            resource_config.update(
                {
                    "kind": kind,
                    "sku_name": sku.get("name", "S0"),
                }
            )

            # Add custom_subdomain_name if present
            if properties.get("customSubDomainName"):
                resource_config["custom_subdomain_name"] = properties[
                    "customSubDomainName"
                ]
        elif azure_type == "Microsoft.Automation/automationAccounts":
            # Automation Account specific properties
            properties = self._parse_properties(resource)
            sku = properties.get("sku", {})

            resource_config.update(
                {
                    "sku_name": sku.get("name", "Basic"),
                }
            )
        elif azure_type == "Microsoft.Search/searchServices":
            # Search Service specific properties
            properties = self._parse_properties(resource)
            sku = properties.get("sku", {})

            resource_config.update(
                {
                    "sku": sku.get("name", "standard"),
                }
            )
        elif azure_type == "Microsoft.Automation/automationAccounts/runbooks":
            # Automation Runbook specific properties
            properties = self._parse_properties(resource)

            # Extract automation account name from resource name (format: "accountname/runbookname")
            full_name = resource.get("name", "")
            account_name = (
                full_name.split("/")[0] if "/" in full_name else "unknown-account"
            )
            runbook_name = full_name.split("/")[1] if "/" in full_name else full_name

            resource_config.update(
                {
                    "automation_account_name": account_name,
                    "runbook_type": properties.get("runbookType", "PowerShell"),
                    "log_progress": properties.get("logProgress", True),
                    "log_verbose": properties.get("logVerbose", False),
                }
            )

            # Runbooks require either content, draft, or publish_content_link
            # For now, provide a placeholder publish_content_link since we don't have the actual runbook content
            publish_content_link = properties.get("publishContentLink", {})
            if publish_content_link and "uri" in publish_content_link:
                resource_config["publish_content_link"] = {
                    "uri": publish_content_link["uri"]
                }
                # Add version if present
                if "version" in publish_content_link:
                    resource_config["publish_content_link"]["version"] = (
                        publish_content_link["version"]
                    )
            else:
                # Provide placeholder content for empty runbook
                # This prevents validation errors but won't replicate actual runbook logic
                logger.warning(
                    f"Runbook '{runbook_name}' has no publishContentLink in properties. "
                    "Using placeholder empty content. Actual runbook logic won't be replicated."
                )
                resource_config["content"] = (
                    "# Placeholder runbook content\n# Original runbook content not available in graph\n"
                )

            # Override name to just be the runbook name (not accountname/runbookname)
            resource_config["name"] = runbook_name
        elif azure_type == "Microsoft.DevTestLab/schedules":
            # DevTest Lab Schedule specific properties
            properties = self._parse_properties(resource)

            # Extract lab name from resource name if format is "labname/schedules/schedulename"
            full_name = resource.get("name", "")
            parts = full_name.split("/")
            if len(parts) >= 3:
                lab_name = parts[0]
                schedule_name = parts[2]
            else:
                lab_name = "unknown-lab"
                schedule_name = full_name

            # Get task type (shutdown, startup, etc.)
            task_type = properties.get("taskType", "LabVmsShutdownTask")

            # Get time zone ID
            time_zone_id = properties.get("timeZoneId", "UTC")

            # Get daily recurrence time
            daily_recurrence_time = properties.get("dailyRecurrence", {}).get(
                "time", "1900"
            )

            resource_config.update(
                {
                    "lab_name": lab_name,
                    "task_type": task_type,
                    "time_zone_id": time_zone_id,
                    "daily_recurrence": {"time": daily_recurrence_time},
                    # notification_settings block is required
                    # Note: "enabled" field is not valid in azurerm_dev_test_schedule
                    # Status is controlled by the task_type and schedule presence
                    "notification_settings": {
                        "time_in_minutes": properties.get(
                            "notificationSettings", {}
                        ).get("timeInMinutes", 30),
                    },
                }
            )

            # Override name to just be the schedule name
            resource_config["name"] = schedule_name

        elif azure_type == "Microsoft.Compute/sshPublicKeys":
            # SSH Public Key specific properties
            properties = self._parse_properties(resource)

            resource_config.update(
                {
                    "public_key": properties.get(
                        "publicKey",
                        "ssh-rsa AAAAB3NzaC1yc2EAAAADAQABAAABAQC... placeholder",
                    ),
                }
            )
        elif azure_type == "Microsoft.Authorization/roleAssignments":
            # Role Assignments - RBAC configuration (no location, scoped resources)
            properties = self._parse_properties(resource)

            # Get scope and translate subscription ID for cross-tenant deployments
            scope = properties.get("scope", resource.get("scope", ""))

            # If we have a target subscription, translate subscription IDs in the scope
            if self.target_subscription_id and scope:
                # Replace source subscription ID with target subscription ID in scope
                # Scope formats:
                #   - /subscriptions/{sub-id}/resourceGroups/... (resource-level, with slash)
                #   - /subscriptions/{sub-id} (subscription-level, no trailing slash)
                # Bug #59: Also replace ABSTRACT_SUBSCRIPTION placeholder from dual-graph abstraction
                import re

                scope = re.sub(
                    r"/subscriptions/([a-f0-9-]+|ABSTRACT_SUBSCRIPTION)(/|$)",
                    f"/subscriptions/{self.target_subscription_id}\\2",
                    scope,
                    flags=re.IGNORECASE,
                )
                logger.debug(
                    "Translated role assignment scope for cross-tenant deployment"
                )

            # Also translate role definition ID (contains subscription)
            # Bug #59: Also replace ABSTRACT_SUBSCRIPTION placeholder from dual-graph abstraction
            role_def_id = properties.get(
                "roleDefinitionId", resource.get("roleDefinitionId", "")
            )
            if self.target_subscription_id and role_def_id:
                role_def_id = re.sub(
                    r"/subscriptions/([a-f0-9-]+|ABSTRACT_SUBSCRIPTION)/",
                    f"/subscriptions/{self.target_subscription_id}/",
                    role_def_id,
                    flags=re.IGNORECASE,
                )

            principal_id = properties.get(
                "principalId", resource.get("principalId", "")
            )

            # Bug #18 fix: Skip role assignments with untranslated principals in cross-tenant mode
            # Without identity mapping, principal_ids from source tenant don't exist in target tenant
            # Azure hangs indefinitely trying to create role assignments for non-existent principals
            if self.target_tenant_id and not self.identity_mapping:
                # Cross-tenant mode without identity mapping - skip ALL role assignments
                logger.warning(
                    f"Skipping role assignment '{resource_name}' in cross-tenant mode: "
                    f"No identity mapping provided. Principal ID '{principal_id}' from source "
                    f"tenant cannot be validated in target tenant. Use --identity-mapping-file "
                    f"to translate principals across tenants."
                )
                return None

            # Bug #67 fix: Translate principal_id using identity mapping when available
            # Previously, even with identity_mapping provided, raw principal_id was used
            # This caused deployment failures because source tenant principals don't exist in target
            if self.identity_mapping and principal_id:
                principal_type = properties.get("principalType", "Unknown")
                translated_principal = self._translate_principal_id(
                    principal_id, principal_type, resource_name
                )
                if translated_principal:
                    logger.info(
                        f"Translated role assignment principal_id: {principal_id} -> {translated_principal}"
                    )
                    principal_id = translated_principal
                else:
                    # Could not translate - skip this role assignment
                    logger.warning(
                        f"Skipping role assignment '{resource_name}': "
                        f"Principal ID '{principal_id}' not found in identity mapping"
                    )
                    return None

            resource_config = {
                "scope": scope,
                "role_definition_id": role_def_id,
                "principal_id": principal_id,
            }

            # Note: Role assignments don't have a location property (global/scoped)
            # Remove location from resource_config if present
            resource_config.pop("location", None)
        elif azure_type in [
            "Microsoft.Insights/dataCollectionRules",
            "microsoft.insights/dataCollectionRules",
        ]:
            # Data Collection Rule - requires complex nested blocks
            properties = self._parse_properties(resource)

            # Extract destinations from properties
            destinations_prop = properties.get("destinations", {})
            destinations_config = {}

            # Log Analytics destinations
            if "logAnalytics" in destinations_prop:
                log_analytics_list = []
                for la_dest in destinations_prop["logAnalytics"]:
                    workspace_resource_id = la_dest.get("workspaceResourceId", "")
                    dest_name = la_dest.get("name", "default")
                    if workspace_resource_id:
                        # Normalize resource ID casing (fixes Problem 5)
                        workspace_resource_id = self._normalize_azure_resource_id(
                            workspace_resource_id
                        )

                        # Check if the workspace exists in the graph
                        if not self._workspace_exists_in_graph(workspace_resource_id):
                            logger.warning(
                                f"Data Collection Rule '{resource_name}' references non-existent "
                                f"Log Analytics workspace: {workspace_resource_id}. "
                                f"Skipping this DCR as the workspace is not in the graph."
                            )
                            # Skip this entire DCR by returning None early
                            return None

                        log_analytics_list.append(
                            {
                                "workspace_resource_id": workspace_resource_id,
                                "name": dest_name,
                            }
                        )
                if log_analytics_list:
                    destinations_config["log_analytics"] = log_analytics_list

            # Azure Monitor Metrics destinations
            if "azureMonitorMetrics" in destinations_prop:
                am_dest = destinations_prop["azureMonitorMetrics"]
                dest_name = am_dest.get("name", "azureMonitorMetrics-default")
                destinations_config["azure_monitor_metrics"] = {"name": dest_name}

            # Extract data flows from properties
            data_flows_prop = properties.get("dataFlows", [])
            data_flows_config = []
            for flow in data_flows_prop:
                flow_config = {
                    "streams": flow.get("streams", ["Microsoft-Perf"]),
                    "destinations": flow.get("destinations", ["default"]),
                }
                # Add output_stream if present
                if "outputStream" in flow:
                    flow_config["output_stream"] = flow["outputStream"]
                # Add transform_kql if present
                if "transformKql" in flow:
                    flow_config["transform_kql"] = flow["transformKql"]
                data_flows_config.append(flow_config)

            # If no destinations or data_flows found, skip this DCR
            # DCRs without destinations are incomplete and can't be deployed
            if not destinations_config:
                logger.warning(
                    f"Data Collection Rule '{resource_name}' has no destinations in properties. "
                    f"Skipping this DCR as it cannot be deployed without a valid Log Analytics workspace. "
                    f"This may indicate incomplete data in the graph or a DCR that was being configured."
                )
                return None
            if not data_flows_config:
                logger.warning(
                    f"Data Collection Rule '{resource_name}' has no dataFlows in properties. "
                    f"Skipping this DCR as it cannot be deployed without data flow configuration."
                )
                return None

            resource_config.update(
                {"destinations": destinations_config, "data_flow": data_flows_config}
            )
        elif azure_type_lower in ["user", "microsoft.aad/user", "microsoft.graph/users"]:
            # Entra ID User (case-insensitive)
            # Users from Neo4j may have different property names than ARM resources
            raw_upn = resource.get("userPrincipalName") or resource.get(
                "name", "unknown"
            )
            # Bug #32 fix: Sanitize UPN to remove spaces
            user_principal_name = self._sanitize_user_principal_name(raw_upn)

            display_name = (
                resource.get("displayName")
                or resource.get("display_name")
                or user_principal_name
            )
            mail_nickname = (
                resource.get("mailNickname")
                or resource.get("mail_nickname")
                or user_principal_name.split("@")[0]
            )

            resource_config = {
                "user_principal_name": user_principal_name,
                "display_name": display_name,
                "mail_nickname": mail_nickname,
                # Password must be set via variable - never hardcode
                "password": f"var.azuread_user_password_{self._sanitize_terraform_name(user_principal_name)}",
                "force_password_change": True,
            }
            logger.debug(f"Entra ID User '{user_principal_name}' generated")

            # Optionally add other properties if present
            if resource.get("accountEnabled") is not None:
                resource_config["account_enabled"] = resource.get("accountEnabled")

        elif azure_type_lower in ["group", "microsoft.aad/group", "microsoft.graph/groups"]:
            # Entra ID Group (case-insensitive)
            display_name = (
                resource.get("displayName")
                or resource.get("display_name")
                or resource.get("name", "unknown")
            )
            mail_enabled = resource.get("mailEnabled", False)
            security_enabled = resource.get("securityEnabled", True)

            resource_config = {
                "display_name": display_name,
                "mail_enabled": mail_enabled,
                "security_enabled": security_enabled,
            }

            # Add description if present
            if resource.get("description"):
                resource_config["description"] = resource.get("description")

        elif azure_type_lower in [
            "serviceprincipal",
            "microsoft.aad/serviceprincipal",
            "microsoft.graph/serviceprincipals",
        ]:
            # Entra ID Service Principal (case-insensitive)
            # Bug #43: Try multiple field names for appId to find the client_id
            app_id = (
                resource.get("appId")
                or resource.get("application_id")
                or resource.get("applicationId")
                or resource.get("client_id")
            )

            # Skip Service Principal if no appId found (Bug #43)
            if not app_id:
                logger.warning(
                    f"Skipping Service Principal '{resource_name}': No appId found. "
                    f"Available keys: {list(resource.keys())}"
                )
                return None

            display_name = (
                resource.get("displayName")
                or resource.get("display_name")
                or resource.get("name", "unknown")
            )

            resource_config = {
                "client_id": app_id,
                # Note: In real scenario, this would reference an azuread_application resource
                # For now, use the app_id directly
            }

            # Add optional properties
            if resource.get("accountEnabled") is not None:
                resource_config["account_enabled"] = resource.get("accountEnabled")

        elif azure_type in [
            "Application",
            "Microsoft.AAD/Application",
            "Microsoft.Graph/applications",
        ]:
            # Entra ID Application
            display_name = (
                resource.get("displayName")
                or resource.get("display_name")
                or resource.get("name", "unknown")
            )

            resource_config = {
                "display_name": display_name,
            }

            # Add sign_in_audience if present
            sign_in_audience = resource.get("signInAudience", "AzureADMyOrg")
            resource_config["sign_in_audience"] = sign_in_audience

        elif azure_type == "Microsoft.ContainerRegistry/registries":
            # Container Registry requires SKU
            properties = self._parse_properties(resource)
            # Extract SKU from properties or use default
            sku_obj = properties.get("sku", {})
            sku_name = sku_obj.get("name") if isinstance(sku_obj, dict) else sku_obj
            if not sku_name:
                sku_name = resource.get("sku", "Basic")

            resource_config.update(
                {
                    "sku": sku_name if sku_name else "Basic",
                }
            )

            # Add admin_enabled if present
            if "adminUserEnabled" in properties:
                resource_config["admin_enabled"] = properties.get(
                    "adminUserEnabled", False
                )

        elif azure_type == "Microsoft.App/containerApps":
            # Container Apps require environment, revision mode, and template
            # For now, skip Container Apps as they require complex environment references
            # This will be handled in a future iteration
            logger.warning(
                f"Skipping Container App '{resource_name}' - Container Apps require "
                f"complex environment and template configuration that is not yet supported. "
                f"Add support for Microsoft.App/managedEnvironments first."
            )
            return None

        elif azure_type == "Microsoft.ContainerService/managedClusters":
            # AKS Clusters require default_node_pool configuration
            properties = self._parse_properties(resource)
            agent_pools = properties.get("agentPoolProfiles", [])

            if agent_pools:
                first_pool = agent_pools[0]
                # Extract node pool configuration
                node_pool = {
                    "name": first_pool.get("name", "default"),
                    "vm_size": first_pool.get("vmSize", "Standard_DS2_v2"),
                    "node_count": first_pool.get("count", 1),
                }

                # Add optional node pool properties
                if "vnetSubnetId" in first_pool:
                    node_pool["vnet_subnet_id"] = first_pool["vnetSubnetId"]
                if "osDiskSizeGB" in first_pool:
                    node_pool["os_disk_size_gb"] = first_pool["osDiskSizeGB"]
                if "maxPods" in first_pool:
                    node_pool["max_pods"] = first_pool["maxPods"]

                resource_config["default_node_pool"] = node_pool
            else:
                # Skip AKS clusters without node pools
                logger.warning(
                    f"Skipping AKS cluster '{resource_name}' - no agent pool profiles found in properties"
                )
                return None

            # Add DNS prefix (required)
            dns_prefix = properties.get("dnsPrefix") or resource_name.lower()
            resource_config["dns_prefix"] = dns_prefix

            # Add identity (required - AKS clusters must have either identity or service_principal)
            # Prefer SystemAssigned identity (modern approach)
            identity = properties.get("identity", {})
            identity_type = identity.get("type", "").lower() if identity else ""

            if "systemassigned" in identity_type or not identity:
                # Use SystemAssigned if present or if no identity specified (safer default)
                resource_config["identity"] = {"type": "SystemAssigned"}
            # Note: UserAssigned identities and service principals require additional configuration

        elif azure_type == "Microsoft.Compute/snapshots":
            # Snapshots require create_option and source_resource_id
            properties = self._parse_properties(resource)

            # create_option is required: "Copy" for snapshots
            resource_config["create_option"] = properties.get("creationData", {}).get(
                "createOption", "Copy"
            )

            # source_resource_id might be present
            source_resource_id = properties.get("creationData", {}).get(
                "sourceResourceId"
            )
            if source_resource_id:
                resource_config["source_resource_id"] = source_resource_id

            # disk_size_gb
            disk_size_gb = properties.get("diskSizeGB") or resource.get("diskSizeGB")
            if disk_size_gb:
                resource_config["disk_size_gb"] = disk_size_gb

        elif azure_type == "Microsoft.Compute/virtualMachineScaleSets":
            # VM Scale Sets require complex configuration
            properties = self._parse_properties(resource)

            # Extract VM profile
            vm_profile = properties.get("virtualMachineProfile", {})
            os_profile = vm_profile.get("osProfile", {})
            storage_profile = vm_profile.get("storageProfile", {})
            network_profile = vm_profile.get("networkProfile", {})

            # Admin username (required)
            admin_username = os_profile.get("adminUsername", "azureuser")
            resource_config["admin_username"] = admin_username

            # SKU (required)
            sku_obj = properties.get("sku", {})
            sku_name = sku_obj.get("name") if isinstance(sku_obj, dict) else sku_obj
            if not sku_name:
                sku_name = resource.get("sku", "Standard_DS2_v2")
            resource_config["sku"] = sku_name

            # Instances (optional, defaults from sku.capacity)
            instances = sku_obj.get("capacity", 1) if isinstance(sku_obj, dict) else 1
            resource_config["instances"] = instances

            # OS disk (required block)
            os_disk = storage_profile.get("osDisk", {})
            resource_config["os_disk"] = {
                "caching": os_disk.get("caching", "ReadWrite"),
                "storage_account_type": os_disk.get("managedDisk", {}).get(
                    "storageAccountType", "Standard_LRS"
                ),
            }

            # Network interface (required block)
            network_interfaces = network_profile.get(
                "networkInterfaceConfigurations", []
            )
            if network_interfaces:
                first_nic = network_interfaces[0]
                ip_configs = first_nic.get("ipConfigurations", [])
                if ip_configs:
                    first_ip_config = ip_configs[0]
                    resource_config["network_interface"] = [
                        {
                            "name": first_nic.get("name", "default"),
                            "primary": first_nic.get("primary", True),
                            "ip_configuration": [
                                {
                                    "name": first_ip_config.get("name", "internal"),
                                    "primary": first_ip_config.get("primary", True),
                                    "subnet_id": first_ip_config.get("subnet", {}).get(
                                        "id", ""
                                    ),
                                }
                            ],
                        }
                    ]
                else:
                    # No IP config - skip this VMSS
                    logger.warning(
                        f"Skipping VM Scale Set '{resource_name}' - no IP configurations found"
                    )
                    return None
            else:
                # No network interfaces - skip
                logger.warning(
                    f"Skipping VM Scale Set '{resource_name}' - no network interface configurations found"
                )
                return None

            # Source image reference
            image_reference = storage_profile.get("imageReference", {})
            if image_reference:
                resource_config["source_image_reference"] = {
                    "publisher": image_reference.get("publisher", "Canonical"),
                    "offer": image_reference.get(
                        "offer", "0001-com-ubuntu-server-jammy"
                    ),
                    "sku": image_reference.get("sku", "22_04-lts"),
                    "version": image_reference.get("version", "latest"),
                }

        elif azure_type == "Microsoft.Cache/Redis":
            # Redis Cache requires SKU configuration
            properties = self._parse_properties(resource)

            # Extract SKU - can be at top level or in properties
            sku_obj = properties.get("sku", resource.get("sku", {}))
            if isinstance(sku_obj, dict):
                sku_name = sku_obj.get("name", "Basic")
                capacity = sku_obj.get("capacity", 0)
                family = sku_obj.get("family", "C")
            else:
                # SKU might be string or missing
                sku_name = "Basic"
                capacity = 0
                family = "C"

            # Validate SKU
            if not capacity or capacity == 0:
                logger.warning(
                    f"Skipping Redis Cache '{resource_name}' - invalid SKU capacity: {capacity}"
                )
                return None

            resource_config.update(
                {
                    "capacity": capacity,
                    "sku_name": sku_name,
                    "family": family,
                }
            )

            # Note: enable_non_ssl_port and minimum_tls_version are not valid azurerm_redis_cache arguments
            # These are managed through redis_configuration block or other mechanisms

        elif azure_type == "Microsoft.Insights/metricalerts":
            # Metric Alerts require scopes and don't have location
            properties = self._parse_properties(resource)

            # Extract scopes (required - list of resource IDs to monitor)
            scopes = properties.get("scopes", [])
            if not scopes:
                logger.warning(
                    f"Skipping metric alert '{resource_name}' - no scopes found in properties"
                )
                return None

            # Remove location from resource_config (metric alerts are global)
            resource_config.pop("location", None)

            resource_config.update(
                {
                    "scopes": scopes,
                    "severity": properties.get("severity", 3),
                    "enabled": properties.get("enabled", True),
                    "frequency": properties.get("evaluationFrequency", "PT1M"),
                    "window_size": properties.get("windowSize", "PT5M"),
                }
            )

            # Add criteria (simplified - use dynamic_criteria or criteria)
            criteria = properties.get("criteria", {})
            if criteria:
                # For now, add as a simple criteria block
                # Full implementation would parse allOf, anyOf, etc.
                resource_config["criteria"] = [
                    {
                        "metric_namespace": criteria.get("odata.type", "").replace(
                            "Microsoft.Azure.Monitor.", ""
                        ),
                        "metric_name": "Percentage CPU",  # Default - should extract from criteria
                        "aggregation": "Average",
                        "operator": "GreaterThan",
                        "threshold": 80,
                    }
                ]
            else:
                # Skip alerts without criteria
                logger.warning(
                    f"Skipping metric alert '{resource_name}' - no criteria found"
                )
                return None

        elif azure_type == "Microsoft.Network/applicationGateways":
            # Application Gateway requires complex nested configuration blocks
            properties = self._parse_properties(resource)

            # Required: sku block
            sku = properties.get("sku", {})
            sku_name = sku.get("name", "Standard_v2") if isinstance(sku, dict) else "Standard_v2"
            sku_tier = sku.get("tier", "Standard_v2") if isinstance(sku, dict) else "Standard_v2"
            sku_capacity = sku.get("capacity", 2) if isinstance(sku, dict) else 2

            resource_config["sku"] = [{
                "name": sku_name,
                "tier": sku_tier,
                "capacity": sku_capacity
            }]

            # Required: gateway_ip_configuration block
            # Get gateway IP configurations from properties
            gateway_ip_configs = properties.get("gatewayIPConfigurations", [])
            if gateway_ip_configs:
                gateway_ip_config = gateway_ip_configs[0] if isinstance(gateway_ip_configs, list) else {}
                if isinstance(gateway_ip_config, dict):
                    gateway_ip_name = gateway_ip_config.get("name", "gateway-ip-config")
                    gateway_ip_props = gateway_ip_config.get("properties", {})
                    subnet_id = gateway_ip_props.get("subnet", {}).get("id", "")
                else:
                    gateway_ip_name = "gateway-ip-config"
                    subnet_id = ""
            else:
                gateway_ip_name = "gateway-ip-config"
                subnet_id = ""

            # Resolve subnet reference - SKIP AppGW if subnet not found
            if not subnet_id:
                logger.warning(
                    f"Skipping Application Gateway '{resource_name}': No subnet ID found in gatewayIPConfigurations"
                )
                return None

            subnet_reference = self._resolve_subnet_reference(subnet_id, resource_name)
            if subnet_reference is None:
                # _resolve_subnet_reference returns None when subnet doesn't exist in graph
                logger.warning(
                    f"Skipping Application Gateway '{resource_name}': Cannot resolve subnet reference '{subnet_id}'"
                )
                return None

            resource_config["gateway_ip_configuration"] = [{
                "name": gateway_ip_name,
                "subnet_id": subnet_reference
            }]

            # Required: frontend_ip_configuration block
            frontend_ip_configs = properties.get("frontendIPConfigurations", [])
            if not frontend_ip_configs:
                logger.warning(
                    f"Skipping Application Gateway '{resource_name}': No frontendIPConfigurations found"
                )
                return None

            frontend_ip_config = frontend_ip_configs[0] if isinstance(frontend_ip_configs, list) else {}
            if not isinstance(frontend_ip_config, dict):
                logger.warning(
                    f"Skipping Application Gateway '{resource_name}': Invalid frontendIPConfiguration format"
                )
                return None

            frontend_ip_name = frontend_ip_config.get("name", "frontend-ip-config")
            frontend_ip_props = frontend_ip_config.get("properties", {})

            # Check for public IP - SKIP AppGW if not found or cannot be resolved
            public_ip_id = frontend_ip_props.get("publicIPAddress", {}).get("id", "")
            if not public_ip_id:
                logger.warning(
                    f"Skipping Application Gateway '{resource_name}': No public IP ID found in frontendIPConfiguration"
                )
                return None

            public_ip_name = self._extract_resource_name_from_id(public_ip_id, "publicIPAddresses")
            if public_ip_name == "unknown":
                logger.warning(
                    f"Skipping Application Gateway '{resource_name}': Cannot extract public IP name from ID '{public_ip_id}'"
                )
                return None

            public_ip_name_safe = self._sanitize_terraform_name(public_ip_name)
            if not self._validate_resource_reference("azurerm_public_ip", public_ip_name_safe):
                logger.warning(
                    f"Skipping Application Gateway '{resource_name}': Public IP '{public_ip_name}' does not exist in graph"
                )
                return None

            frontend_ip_block = {
                "name": frontend_ip_name,
                "public_ip_address_id": f"${{azurerm_public_ip.{public_ip_name_safe}.id}}"
            }

            resource_config["frontend_ip_configuration"] = [frontend_ip_block]

            # Required: frontend_port block
            frontend_ports = properties.get("frontendPorts", [])
            if frontend_ports:
                frontend_port_blocks = []
                for port_config in frontend_ports:
                    if isinstance(port_config, dict):
                        port_name = port_config.get("name", "frontend-port-80")
                        port_props = port_config.get("properties", {})
                        port_num = port_props.get("port", 80)
                    else:
                        port_name = "frontend-port-80"
                        port_num = 80
                    frontend_port_blocks.append({
                        "name": port_name,
                        "port": port_num
                    })
                resource_config["frontend_port"] = frontend_port_blocks
            else:
                resource_config["frontend_port"] = [{
                    "name": "frontend-port-80",
                    "port": 80
                }]

            # Required: backend_address_pool block
            backend_pools = properties.get("backendAddressPools", [])
            if backend_pools:
                backend_pool_blocks = []
                for pool_config in backend_pools:
                    if isinstance(pool_config, dict):
                        pool_name = pool_config.get("name", "backend-pool")
                    else:
                        pool_name = "backend-pool"
                    backend_pool_blocks.append({
                        "name": pool_name
                    })
                resource_config["backend_address_pool"] = backend_pool_blocks
            else:
                resource_config["backend_address_pool"] = [{
                    "name": "backend-pool"
                }]

            # Required: backend_http_settings block
            backend_http_settings = properties.get("backendHttpSettingsCollection", [])
            if backend_http_settings:
                backend_http_blocks = []
                for http_settings in backend_http_settings:
                    if isinstance(http_settings, dict):
                        settings_name = http_settings.get("name", "backend-http-settings")
                        settings_props = http_settings.get("properties", {})
                        port = settings_props.get("port", 80)
                        protocol = settings_props.get("protocol", "Http")
                        cookie_affinity = settings_props.get("cookieBasedAffinity", "Disabled")
                        request_timeout = settings_props.get("requestTimeout", 60)
                    else:
                        settings_name = "backend-http-settings"
                        port = 80
                        protocol = "Http"
                        cookie_affinity = "Disabled"
                        request_timeout = 60
                    backend_http_blocks.append({
                        "name": settings_name,
                        "cookie_based_affinity": cookie_affinity,
                        "port": port,
                        "protocol": protocol,
                        "request_timeout": request_timeout
                    })
                resource_config["backend_http_settings"] = backend_http_blocks
            else:
                resource_config["backend_http_settings"] = [{
                    "name": "backend-http-settings",
                    "cookie_based_affinity": "Disabled",
                    "port": 80,
                    "protocol": "Http",
                    "request_timeout": 60
                }]

            # Required: http_listener block
            http_listeners = properties.get("httpListeners", [])
            if http_listeners:
                http_listener_blocks = []
                for listener in http_listeners:
                    if isinstance(listener, dict):
                        listener_name = listener.get("name", "http-listener")
                        listener_props = listener.get("properties", {})
                        frontend_ip_config_name = listener_props.get("frontendIPConfiguration", {}).get("id", "")
                        if frontend_ip_config_name:
                            frontend_ip_config_name = self._extract_resource_name_from_id(
                                frontend_ip_config_name, "frontendIPConfigurations"
                            )
                        else:
                            frontend_ip_config_name = "frontend-ip-config"
                        frontend_port_name = listener_props.get("frontendPort", {}).get("id", "")
                        if frontend_port_name:
                            frontend_port_name = self._extract_resource_name_from_id(
                                frontend_port_name, "frontendPorts"
                            )
                        else:
                            frontend_port_name = "frontend-port-80"
                        protocol = listener_props.get("protocol", "Http")
                    else:
                        listener_name = "http-listener"
                        frontend_ip_config_name = "frontend-ip-config"
                        frontend_port_name = "frontend-port-80"
                        protocol = "Http"
                    http_listener_blocks.append({
                        "name": listener_name,
                        "frontend_ip_configuration_name": frontend_ip_config_name,
                        "frontend_port_name": frontend_port_name,
                        "protocol": protocol
                    })
                resource_config["http_listener"] = http_listener_blocks
            else:
                resource_config["http_listener"] = [{
                    "name": "http-listener",
                    "frontend_ip_configuration_name": "frontend-ip-config",
                    "frontend_port_name": "frontend-port-80",
                    "protocol": "Http"
                }]

            # Required: request_routing_rule block
            routing_rules = properties.get("requestRoutingRules", [])
            if routing_rules:
                routing_rule_blocks = []
                priority = 100
                for rule in routing_rules:
                    if isinstance(rule, dict):
                        rule_name = rule.get("name", "routing-rule")
                        rule_props = rule.get("properties", {})
                        rule_type = rule_props.get("ruleType", "Basic")
                        http_listener_name = rule_props.get("httpListener", {}).get("id", "")
                        if http_listener_name:
                            http_listener_name = self._extract_resource_name_from_id(
                                http_listener_name, "httpListeners"
                            )
                        else:
                            http_listener_name = "http-listener"
                        backend_pool_name = rule_props.get("backendAddressPool", {}).get("id", "")
                        if backend_pool_name:
                            backend_pool_name = self._extract_resource_name_from_id(
                                backend_pool_name, "backendAddressPools"
                            )
                        else:
                            backend_pool_name = "backend-pool"
                        backend_http_settings_name = rule_props.get("backendHttpSettings", {}).get("id", "")
                        if backend_http_settings_name:
                            backend_http_settings_name = self._extract_resource_name_from_id(
                                backend_http_settings_name, "backendHttpSettingsCollection"
                            )
                        else:
                            backend_http_settings_name = "backend-http-settings"
                    else:
                        rule_name = "routing-rule"
                        rule_type = "Basic"
                        http_listener_name = "http-listener"
                        backend_pool_name = "backend-pool"
                        backend_http_settings_name = "backend-http-settings"
                    routing_rule_blocks.append({
                        "name": rule_name,
                        "rule_type": rule_type,
                        "http_listener_name": http_listener_name,
                        "backend_address_pool_name": backend_pool_name,
                        "backend_http_settings_name": backend_http_settings_name,
                        "priority": priority
                    })
                    priority += 1
                resource_config["request_routing_rule"] = routing_rule_blocks
            else:
                resource_config["request_routing_rule"] = [{
                    "name": "routing-rule",
                    "rule_type": "Basic",
                    "http_listener_name": "http-listener",
                    "backend_address_pool_name": "backend-pool",
                    "backend_http_settings_name": "backend-http-settings",
                    "priority": 100
                }]

        elif azure_type == "Microsoft.RecoveryServices/vaults":
            # Recovery Services Vault requires SKU
            properties = self._parse_properties(resource)
            sku = properties.get("sku", {})
            if sku and "name" in sku:
                resource_config["sku"] = sku["name"]
            else:
                resource_config["sku"] = "Standard"  # Default

        elif azure_type == "Microsoft.Databricks/workspaces":
            # Databricks Workspace requires SKU
            properties = self._parse_properties(resource)
            sku = properties.get("sku", {})
            if sku and "name" in sku:
                resource_config["sku"] = sku["name"]
            else:
                resource_config["sku"] = "standard"  # Default (lowercase for Databricks)

        return terraform_type, safe_name, resource_config

    def _get_app_service_terraform_type(self, resource: Dict[str, Any]) -> str:
        """Determine correct App Service Terraform type based on OS.

        Args:
            resource: Azure Web App resource

        Returns:
            "azurerm_linux_web_app" or "azurerm_windows_web_app"
        """
        properties = self._parse_properties(resource)
        kind = properties.get("kind", "").lower()

        # Check kind property for Linux indicator
        if "linux" in kind:
            return "azurerm_linux_web_app"
        else:
            # Default to Windows if no clear Linux indicator
            return "azurerm_windows_web_app"

    def _parse_properties(self, resource: Dict[str, Any]) -> Dict[str, Any]:
        """Parse properties JSON from resource.

        Args:
            resource: Azure resource with properties field

        Returns:
            Parsed properties dict (empty dict if parsing fails)
        """
        properties_str = resource.get("properties", "{}")
        if isinstance(properties_str, str):
            try:
                return json.loads(properties_str)
            except json.JSONDecodeError:
                return {}
        return properties_str

    def _apply_rg_prefix(self, rg_name: str) -> str:
        """Apply resource group prefix with validation.

        Args:
            rg_name: Original resource group name

        Returns:
            Prefixed name, validated against Azure limits

        Raises:
            ValueError: If prefixed name exceeds 90 characters
        """
        if not self.resource_group_prefix:
            return rg_name

        prefixed_name = f"{self.resource_group_prefix}{rg_name}"

        # Validate Azure RG name length (90 chars max)
        if len(prefixed_name) > 90:
            raise ValueError(
                f"Prefixed resource group name exceeds Azure limit (90 chars): "
                f"'{prefixed_name}' ({len(prefixed_name)} chars). "
                f"Original: '{rg_name}', Prefix: '{self.resource_group_prefix}'"
            )

        return prefixed_name

    def _normalize_resource_id(self, resource_id: str) -> str:
        """Normalize Azure resource ID by fixing provider namespace casing.

        Azure resource IDs use inconsistent casing for provider namespaces.
        Terraform requires correct casing (PascalCase for provider namespaces).

        Args:
            resource_id: Azure resource ID with potentially incorrect casing

        Returns:
            Normalized resource ID with correct provider namespace casing

        Example:
            >>> emitter._normalize_resource_id(
            ...     "/subscriptions/.../providers/Microsoft.Keyvault/vaults/vault1"
            ... )
            '/subscriptions/.../providers/Microsoft.KeyVault/vaults/vault1'
        """
        if not resource_id:
            return resource_id

        # Map of incorrect casing to correct casing for provider namespaces
        provider_casing_map = {
            "Microsoft.Keyvault": "Microsoft.KeyVault",
            "microsoft.keyvault": "Microsoft.KeyVault",
            "Microsoft.insights": "Microsoft.Insights",
            "microsoft.insights": "Microsoft.Insights",
            "Microsoft.operationalinsights": "Microsoft.OperationalInsights",
            "microsoft.operationalinsights": "Microsoft.OperationalInsights",
            "Microsoft.operationalInsights": "Microsoft.OperationalInsights",
            "microsoft.operationalInsights": "Microsoft.OperationalInsights",
        }

        normalized_id = resource_id
        for incorrect, correct in provider_casing_map.items():
            # Use case-insensitive replacement in the provider segment
            # Format: /providers/Microsoft.Keyvault/ or /providers/microsoft.insights/
            incorrect_segment = f"/providers/{incorrect}/"
            correct_segment = f"/providers/{correct}/"
            # Case-insensitive search and replace
            import re

            pattern = re.compile(re.escape(incorrect_segment), re.IGNORECASE)
            normalized_id = pattern.sub(correct_segment, normalized_id)

        return normalized_id

    def _extract_resource_name_from_id(
        self, resource_id: str, resource_type: str
    ) -> str:
        """Extract resource name from Azure resource ID path.

        Args:
            resource_id: Full Azure resource ID
            resource_type: Azure resource type segment (e.g., "subnets", "networkInterfaces")

        Returns:
            Extracted resource name or "unknown"
        """
        path_segment = f"/{resource_type}/"
        if path_segment in resource_id:
            return resource_id.split(path_segment)[-1].split("/")[0]
        return "unknown"

    def _extract_subscription_from_resource_id(self, resource_id: str) -> Optional[str]:
        """Extract subscription ID from Azure resource ID.

        Args:
            resource_id: Full Azure resource ID
                Format: /subscriptions/{subscription-id}/resourceGroups/{rg}/...

        Returns:
            Subscription ID or None if not found

        Example:
            >>> emitter._extract_subscription_from_resource_id(
            ...     "/subscriptions/9b00bc5e-9abc-45de-9958-02a9d9277b16/resourceGroups/rg/..."
            ... )
            '9b00bc5e-9abc-45de-9958-02a9d9277b16'
        """
        if not resource_id or "/subscriptions/" not in resource_id:
            return None

        try:
            # Extract subscription ID: /subscriptions/{id}/...
            parts = resource_id.split("/subscriptions/")
            if len(parts) > 1:
                # Get everything after /subscriptions/ and before next /
                sub_id = parts[1].split("/")[0]
                if sub_id:
                    return sub_id
        except (IndexError, AttributeError):
            pass

        return None

    def _translate_principal_id(
        self, principal_id: str, principal_type: str, resource_name: str
    ) -> Optional[str]:
        """Translate a principal ID using the identity mapping.

        Bug #67 fix: When identity_mapping is provided, translate source tenant
        principal IDs to target tenant principal IDs for cross-tenant deployments.

        Args:
            principal_id: Source tenant principal ID (GUID)
            principal_type: Type of principal (User, Group, ServicePrincipal, Unknown)
            resource_name: Name of the resource (for logging)

        Returns:
            Translated principal ID, or None if translation failed
        """
        if not self.identity_mapping:
            return None

        # Try to find the principal ID in identity mapping
        # The mapping format is:
        # {
        #   "identity_mappings": {
        #     "users": { "source-id": { "target_object_id": "target-id" } },
        #     "groups": { ... },
        #     "service_principals": { ... }
        #   }
        # }
        identity_mappings = self.identity_mapping.get("identity_mappings", {})

        # Normalize principal_type to lowercase for matching
        type_lower = principal_type.lower() if principal_type else "unknown"

        # Map principal type to identity mapping key
        type_mapping = {
            "user": "users",
            "group": "groups",
            "serviceprincipal": "service_principals",
            "unknown": None,  # Will try all types
        }

        mapping_key = type_mapping.get(type_lower)

        # Try specific type first if known
        if mapping_key and mapping_key in identity_mappings:
            type_mappings = identity_mappings.get(mapping_key, {})
            if principal_id in type_mappings:
                mapping = type_mappings[principal_id]
                target_id = mapping.get("target_object_id")
                if target_id and target_id != "MANUAL_INPUT_REQUIRED":
                    return target_id

        # If type unknown or not found, try all types
        for id_type in ["users", "groups", "service_principals"]:
            type_mappings = identity_mappings.get(id_type, {})
            if principal_id in type_mappings:
                mapping = type_mappings[principal_id]
                target_id = mapping.get("target_object_id")
                if target_id and target_id != "MANUAL_INPUT_REQUIRED":
                    logger.debug(
                        f"Found principal {principal_id} in {id_type} mapping -> {target_id}"
                    )
                    return target_id

        # Not found in any mapping
        logger.warning(
            f"Principal ID '{principal_id}' not found in identity mapping for "
            f"resource '{resource_name}' (type: {principal_type})"
        )
        return None

    def _sanitize_terraform_name(self, name: str) -> str:
        """Sanitize resource name for Terraform compatibility.

        Args:
            name: Original resource name

        Returns:
            Sanitized name safe for Terraform (max 80 chars for Azure NICs)
        """
        # Replace invalid characters with underscores
        import re

        sanitized = re.sub(r"[^a-zA-Z0-9_]", "_", name)

        # Ensure it starts with a letter or underscore
        if sanitized and sanitized[0].isdigit():
            sanitized = f"resource_{sanitized}"

        # Bug #27 fix: Truncate to 80 chars max (Azure NIC name limit)
        # Keep first 75 chars + hash of full name for uniqueness
        if len(sanitized) > 80:
            import hashlib

            name_hash = hashlib.md5(sanitized.encode()).hexdigest()[:5]
            sanitized = sanitized[:74] + "_" + name_hash
            logger.debug(f"Truncated long name to 80 chars: ...{sanitized[-20:]}")

        return sanitized or "unnamed_resource"

    def _add_unique_suffix(self, name: str, resource_id: str, resource_type: str | None = None) -> str:
        """Add a unique suffix to globally unique resource names.

        Args:
            name: Original resource name
            resource_id: Azure resource ID (for deterministic hash generation)
            resource_type: Azure resource type (e.g., "Microsoft.ContainerRegistry/registries")

        Returns:
            Name with 6-character hash suffix appended
        """
        import hashlib

        # Generate deterministic hash from resource ID
        hash_suffix = hashlib.sha256(resource_id.encode()).hexdigest()[:6]

        # Container Registries don't allow dashes in names (alphanumeric only)
        if resource_type == "Microsoft.ContainerRegistry/registries":
            return f"{name}{hash_suffix}"  # No dash for Container Registry
        else:
            # Append suffix with hyphen for other types
            return f"{name}-{hash_suffix}"

    def _sanitize_user_principal_name(self, upn: str) -> str:
        """Sanitize user principal name to be a valid email address.

        Azure AD requires UPNs to be valid email addresses without special characters.
        Bug #32 fix: Remove spaces from UPNs to prevent validation errors.
        Additional fix: Replace parentheses with hyphens (e.g., User(DEX) -> User-DEX)

        Args:
            upn: User principal name (email format)

        Returns:
            Sanitized UPN with spaces removed and parentheses replaced with hyphens

        Example:
            >>> emitter._sanitize_user_principal_name("BrianHooper(DEX)@example.com")
            "BrianHooper-DEX@example.com"
            >>> emitter._sanitize_user_principal_name("User With Spaces@example.com")
            "UserWithSpaces@example.com"
        """
        if not upn or "@" not in upn:
            return upn

        # Split into local part and domain
        local_part, domain = upn.rsplit("@", 1)

        # Remove spaces from local part
        local_part = local_part.replace(" ", "")

        # Replace parentheses with hyphens (Bug fix for UPNs like "User(DEX)")
        local_part = local_part.replace("(", "-").replace(")", "")

        # Reconstruct UPN
        sanitized = f"{local_part}@{domain}"

        if sanitized != upn:
            logger.debug(f"Bug #32: Sanitized UPN '{upn}' -> '{sanitized}'")

        return sanitized

    def _validate_app_service_sku(
        self, sku_name: str, location: str, os_type: str
    ) -> str:
        """Validate App Service Plan SKU is compatible with region.

        Bug #33 fix: Prevents deployment errors from incompatible SKU/region combinations.

        Args:
            sku_name: SKU name from resource (e.g., "B1", "P1v2")
            location: Azure region (e.g., "eastus")
            os_type: OS type ("Linux" or "Windows")

        Returns:
            Validated SKU or safe fallback "B1"
        """
        # Validate SKU format (B1, S1, P1v2, F1, Y1, etc.)
        if not re.match(r"^[BSPFY]\d+v?\d*$", sku_name):
            logger.warning(
                f"Bug #33: Invalid SKU format '{sku_name}', using B1 fallback"
            )
            return "B1"

        # Known incompatible combinations (research-based)
        # v3 SKUs not available in all regions
        incompatible_skus = {
            "westeurope": ["P1v3", "P2v3", "P3v3"],
            "northeurope": ["P1v3", "P2v3", "P3v3"],
        }

        region_incompatible = incompatible_skus.get(location.lower(), [])
        if sku_name in region_incompatible:
            logger.warning(
                f"Bug #33: SKU '{sku_name}' not supported in '{location}', falling back to B1"
            )
            return "B1"

        return sku_name

    def _validate_subnet_cidr_containment(
        self, subnet_cidr: str, vnet_cidrs: list, resource_name: str
    ) -> bool:
        """Validate that subnet CIDR is contained within VNet address space.

        Bug #34 fix: Prevents NIC deployment errors from invalid subnet ranges.

        Args:
            subnet_cidr: Subnet CIDR (e.g., "10.0.1.0/24")
            vnet_cidrs: List of VNet CIDRs (e.g., ["10.0.0.0/16"])
            resource_name: Resource name for logging

        Returns:
            True if valid, False otherwise
        """
        import ipaddress

        try:
            subnet_network = ipaddress.ip_network(subnet_cidr, strict=False)

            for vnet_cidr in vnet_cidrs:
                try:
                    vnet_network = ipaddress.ip_network(vnet_cidr, strict=False)
                    if subnet_network.subnet_of(vnet_network):
                        return True
                except ValueError:
                    # Invalid VNet CIDR, skip it
                    continue

            logger.warning(
                f"Bug #34: NIC '{resource_name}' - Subnet CIDR '{subnet_cidr}' not contained "
                f"within any VNet CIDR {vnet_cidrs}"
            )
            return False

        except ValueError as e:
            logger.error(f"Bug #34: NIC '{resource_name}' - Invalid CIDR format: {e}")
            return False

    def _normalize_cidr_block(self, cidr: str, resource_name: str) -> Optional[str]:
        """Normalize CIDR block to ensure valid Azure format.

        Bug #35 fix: Prevents VNet deployment errors from malformed CIDRs.

        Args:
            cidr: Raw CIDR string (may be malformed, e.g., "172.19.20/22")
            resource_name: Resource name for logging

        Returns:
            Normalized CIDR (e.g., "172.19.0.0/22") or None if invalid
        """
        import ipaddress

        try:
            # Parse and normalize (strict=False allows "172.19.20/22" to be normalized)
            network = ipaddress.ip_network(cidr, strict=False)
            normalized = str(network)

            if normalized != cidr:
                logger.info(
                    f"Bug #35: VNet/Subnet '{resource_name}' - Normalized CIDR '{cidr}' → '{normalized}'"
                )

            return normalized

        except ValueError as e:
            logger.error(
                f"Bug #35: VNet/Subnet '{resource_name}' - Invalid CIDR '{cidr}': {e}"
            )
            return None

    def _workspace_exists_in_graph(self, workspace_resource_id: str) -> bool:
        """Check if a Log Analytics workspace exists in the graph.

        Args:
            workspace_resource_id: Azure resource ID of the workspace

        Returns:
            True if workspace exists in graph, False otherwise
        """
        if not workspace_resource_id or not hasattr(self, "_graph"):
            return False

        # Normalize the workspace ID for comparison
        normalized_workspace_id = self._normalize_azure_resource_id(
            workspace_resource_id
        ).lower()

        # Check if workspace exists in graph resources
        for resource in self._graph.resources:
            resource_type = resource.get("type", "")
            # Check for Log Analytics workspace types
            if resource_type.lower() in [
                "microsoft.operationalinsights/workspaces",
                "microsoft.operationalinsights/workspace",
            ]:
                # Check both id and original_id (for abstracted nodes)
                resource_id = (resource.get("id") or "").lower()
                original_id = (resource.get("original_id") or "").lower()

                if normalized_workspace_id in (resource_id, original_id):
                    return True

        return False

    def _normalize_azure_resource_id(self, resource_id: str) -> str:
        """Normalize Azure resource ID casing to match Terraform expectations.

        Azure API returns inconsistent casing in resource IDs (e.g.,
        'microsoft.OperationalInsights/Workspaces' instead of
        'Microsoft.OperationalInsights/workspaces'). This function normalizes
        them to the canonical Azure Resource Provider format.

        Args:
            resource_id: Azure resource ID to normalize

        Returns:
            Normalized resource ID with correct casing

        Example:
            Input:  /subscriptions/.../microsoft.OperationalInsights/Workspaces/name
            Output: /subscriptions/.../Microsoft.OperationalInsights/workspaces/name
        """
        if not resource_id:
            return resource_id

        import re

        # Known provider normalizations (pattern → correct casing)
        # Format: (regex_pattern, replacement_string)
        provider_normalizations = [
            (
                r"/microsoft\.operationalinsights/workspaces/",
                "/Microsoft.OperationalInsights/workspaces/",
            ),
            (r"/microsoft\.insights/", "/Microsoft.Insights/"),
            (r"/microsoft\.compute/", "/Microsoft.Compute/"),
            (r"/microsoft\.network/", "/Microsoft.Network/"),
            (r"/microsoft\.storage/", "/Microsoft.Storage/"),
            (r"/microsoft\.keyvault/", "/Microsoft.KeyVault/"),
            (r"/microsoft\.web/", "/Microsoft.Web/"),
            (r"/microsoft\.sql/", "/Microsoft.Sql/"),
            (r"/microsoft\.automation/", "/Microsoft.Automation/"),
            (r"/microsoft\.devtestlab/", "/Microsoft.DevTestLab/"),
        ]

        normalized = resource_id
        for pattern, replacement in provider_normalizations:
            normalized = re.sub(pattern, replacement, normalized, flags=re.IGNORECASE)

        return normalized

    def _validate_resource_reference(
        self,
        terraform_type: str,
        resource_name: str,
        terraform_config: Dict[str, Any] | None = None,
    ) -> bool:
        """Validate that a referenced resource was actually emitted to terraform config.

        Bug #30 fix: Check terraform_config (actually emitted) not just graph (available).
        Resources may exist in graph but be skipped during emission (e.g., NICs with
        missing subnets in Bug #29).

        Args:
            terraform_type: Terraform resource type (e.g., "azurerm_network_interface")
            resource_name: Sanitized Terraform resource name
            terraform_config: Optional terraform config dict to check actual emission

        Returns:
            True if resource was emitted to config (if provided) or exists in graph
        """
        # Bug #30: Prefer terraform_config (actually emitted) over graph (available)
        if terraform_config:
            return (
                terraform_type in terraform_config.get("resource", {})
                and resource_name in terraform_config["resource"][terraform_type]
            )

        # Fallback to graph check (backward compatibility)
        return (
            terraform_type in self._available_resources
            and resource_name in self._available_resources[terraform_type]
        )

    def _validate_all_references_in_config(
        self,
        resource_config: Dict[str, Any],
        resource_name: str,
        terraform_config: Dict[str, Any],
    ) -> tuple[bool, list[str]]:
        """Validate all Terraform resource references in a resource configuration.

        Recursively searches for ${azurerm_*.*} and ${azuread_*.*} references and
        validates that each referenced resource exists in _available_resources.

        Args:
            resource_config: Resource configuration dictionary to validate
            resource_name: Name of the resource being validated (for logging)
            terraform_config: Full terraform config to check emitted resources

        Returns:
            Tuple of (all_valid: bool, missing_refs: list[str])
            - all_valid: True if all references are valid
            - missing_refs: List of missing reference strings
        """
        import re

        missing_refs = []

        def extract_references(obj: Any) -> None:
            """Recursively extract Terraform references from config object."""
            if isinstance(obj, str):
                # Pattern: ${azurerm_type.name.field} or ${azuread_type.name.field}
                pattern = r"\$\{(azurerm_\w+|azuread_\w+)\.(\w+)\.[\w]+\}"
                matches = re.findall(pattern, obj)
                for terraform_type, ref_name in matches:
                    # Validate reference exists
                    if not self._validate_resource_reference(
                        terraform_type, ref_name, terraform_config
                    ):
                        ref_str = f"{terraform_type}.{ref_name}"
                        if ref_str not in missing_refs:
                            missing_refs.append(ref_str)
                            logger.warning(
                                f"Resource '{resource_name}' references undeclared "
                                f"resource: {ref_str}"
                            )
            elif isinstance(obj, dict):
                for value in obj.values():
                    extract_references(value)
            elif isinstance(obj, list):
                for item in obj:
                    extract_references(item)

        extract_references(resource_config)
        return (len(missing_refs) == 0, missing_refs)

    def _resolve_subnet_reference(self, subnet_id: str, resource_name: str) -> str:
        """Resolve subnet reference to VNet-scoped Terraform resource name.

        Extracts both VNet and subnet names from Azure resource ID and constructs
        the scoped Terraform reference: ${azurerm_subnet.{vnet}_{subnet}.id}

        Validates that the subnet exists in the graph and tracks missing references.

        Args:
            subnet_id: Azure subnet resource ID
                Format: /subscriptions/{sub}/resourceGroups/{rg}/providers/
                        Microsoft.Network/virtualNetworks/{vnet}/subnets/{subnet}
            resource_name: Name of the resource referencing this subnet (for logging)

        Returns:
            Terraform reference string with VNet-scoped subnet name

        Example:
            >>> emitter._resolve_subnet_reference(
            ...     "/subscriptions/.../virtualNetworks/infra-vnet/subnets/AzureBastionSubnet",
            ...     "bastion-host-1"
            ... )
            '${azurerm_subnet.infra_vnet_AzureBastionSubnet.id}'
        """
        if not subnet_id or "/subnets/" not in subnet_id:
            logger.warning(
                f"Resource '{resource_name}' has invalid subnet ID: {subnet_id}"
            )
            return "${azurerm_subnet.unknown_subnet.id}"

        # Extract VNet name from ID
        vnet_name = self._extract_resource_name_from_id(subnet_id, "virtualNetworks")
        if vnet_name == "unknown":
            logger.warning(
                f"Resource '{resource_name}' subnet ID missing VNet segment: {subnet_id}"
            )
            # Fallback: use only subnet name (old behavior for compatibility)
            subnet_name = self._extract_resource_name_from_id(subnet_id, "subnets")
            if subnet_name != "unknown":
                subnet_name_safe = self._sanitize_terraform_name(subnet_name)
                return f"${{azurerm_subnet.{subnet_name_safe}.id}}"
            return "${azurerm_subnet.unknown_subnet.id}"

        # Extract subnet name from ID
        subnet_name = self._extract_resource_name_from_id(subnet_id, "subnets")
        if subnet_name == "unknown":
            logger.warning(
                f"Resource '{resource_name}' has invalid subnet name in ID: {subnet_id}"
            )
            return "${azurerm_subnet.unknown_subnet.id}"

        # Construct VNet-scoped reference
        vnet_name_safe = self._sanitize_terraform_name(vnet_name)
        subnet_name_safe = self._sanitize_terraform_name(subnet_name)
        scoped_subnet_name = f"{vnet_name_safe}_{subnet_name_safe}"

        # Bug #29: Validate subnet exists in the graph - return None if missing
        # This will cause parent NIC to be skipped (return None from _convert_resource)
        if scoped_subnet_name not in self._available_subnets:
            logger.error(
                f"Resource '{resource_name}' references subnet that doesn't exist in graph:\n"
                f"  Subnet Terraform name: {scoped_subnet_name}\n"
                f"  Subnet Azure name: {subnet_name}\n"
                f"  VNet Azure name: {vnet_name}\n"
                f"  Azure ID: {subnet_id}\n"
                f"  SKIPPING this resource to prevent validation errors."
            )
            # Track missing subnet reference
            self._missing_references.append(
                {
                    "resource_name": resource_name,
                    "resource_type": "subnet",
                    "missing_resource_name": subnet_name,
                    "missing_resource_id": subnet_id,
                    "missing_vnet_name": vnet_name,
                    "expected_terraform_name": scoped_subnet_name,
                }
            )
            # Bug #29: Return None to signal parent resource should be skipped
            return None

        logger.debug(
            f"Resolved subnet reference for '{resource_name}': "
            f"VNet='{vnet_name}', Subnet='{subnet_name}' -> {scoped_subnet_name}"
        )

        return f"${{azurerm_subnet.{scoped_subnet_name}.id}}"

    def _extract_source_subscription(
        self, resources: List[Dict[str, Any]]
    ) -> Optional[str]:
        """Extract source subscription ID from discovered resources.

        Examines resource IDs to determine the source subscription ID
        from which resources were discovered.

        Args:
            resources: List of discovered resources from graph

        Returns:
            Source subscription ID or None if not found
        """
        # Pattern to match Azure resource IDs
        resource_id_pattern = re.compile(
            r"^/subscriptions/([a-f0-9-]+)/", re.IGNORECASE
        )

        for resource in resources:
            # Bug #49: Use original_id (real Azure ID) instead of id (abstracted hash)
            # In dual-graph: id="pe-a1b2c3d4" (hash), original_id="/subscriptions/.../..."
            resource_id = resource.get("original_id") or resource.get("id", "")
            if resource_id:
                match = resource_id_pattern.match(resource_id)
                if match:
                    subscription_id = match.group(1)
                    logger.debug(
                        f"Bug #49: Extracted source subscription ID from original_id: {subscription_id}"
                    )
                    return subscription_id

        logger.debug("Bug #49: Could not extract source subscription ID from resources")
        return None

    def get_supported_resource_types(self) -> List[str]:
        """Get list of Azure resource types supported by Terraform provider.

        Returns:
            List of supported Azure resource type strings
        """
        return list(self.AZURE_TO_TERRAFORM_MAPPING.keys())

    def validate_template(self, template_data: Dict[str, Any]) -> bool:
        """Validate generated Terraform template for correctness.

        Args:
            template_data: Generated Terraform template data

        Returns:
            True if template is valid, False otherwise
        """
        required_keys = ["terraform", "provider", "resource"]

        for key in required_keys:
            if key not in template_data:
                logger.error(f"Missing required key in Terraform template: {key}")
                return False

        # Basic validation passed
        return True

    def get_resource_count(self) -> int:
        """Get the count of resources generated by this emitter.

        Returns:
            Number of Terraform resources generated.
        """
        return self._resource_count

    def get_files_created_count(self) -> int:
        """Get the count of files created by this emitter.

        Returns:
            Number of files created.
        """
        return self._files_created

    def get_import_blocks_count(self) -> int:
        """Get the count of import blocks generated by this emitter.

        Returns:
            Number of import blocks generated (Issue #412).
        """
        return self._import_blocks_generated

    def get_translation_stats(self) -> Optional[Dict[str, int]]:
        """Get translation statistics if cross-tenant translation is enabled.

        Returns:
            Dictionary with translation stats or None if not applicable.
        """
        if not self._translation_coordinator:
            return None

        return {
            "users_mapped": len(
                self._translation_coordinator.context.identity_mapping.get("users", {})
                if self._translation_coordinator.context.identity_mapping
                else {}
            ),
            "groups_mapped": len(
                self._translation_coordinator.context.identity_mapping.get("groups", {})
                if self._translation_coordinator.context.identity_mapping
                else {}
            ),
            "service_principals_mapped": len(
                self._translation_coordinator.context.identity_mapping.get(
                    "service_principals", {}
                )
                if self._translation_coordinator.context.identity_mapping
                else {}
            ),
        }

    def _is_resource_in_community(
        self,
        terraform_type: str,
        terraform_name: str,
        community_ids: set,
        all_resources: List[Dict[str, Any]],
    ) -> bool:
        """Check if a terraform resource belongs to a community.

        Args:
            terraform_type: Terraform resource type (e.g., azurerm_virtual_network)
            terraform_name: Terraform resource name (sanitized)
            community_ids: Set of resource IDs in the community
            all_resources: All resources from the graph

        Returns:
            True if the resource belongs to the community
        """
        # Find the corresponding graph resource by matching terraform name
        for resource in all_resources:
            resource_name = resource.get("name", "")
            safe_name = self._sanitize_terraform_name(resource_name)

            if safe_name == terraform_name:
                # Check if this resource's ID is in the community
                resource_id = resource.get("id", "")
                if resource_id in community_ids:
                    return True

        return False

    def _is_import_in_community(
        self,
        import_block: Dict[str, Any],
        community_ids: set,
        all_resources: List[Dict[str, Any]],
    ) -> bool:
        """Check if an import block belongs to a community.

        Args:
            import_block: Import block with 'to' and 'id' fields
            community_ids: Set of resource IDs in the community
            all_resources: All resources from the graph

        Returns:
            True if the import belongs to the community
        """
        # Extract terraform resource name from import block
        # Format: "azurerm_resource_group.my_rg"
        to_address = import_block.get("to", "")
        if "." not in to_address:
            return False

        _, terraform_name = to_address.rsplit(".", 1)

        # Find matching resource in graph
        for resource in all_resources:
            resource_name = resource.get("name", "")
            safe_name = self._sanitize_terraform_name(resource_name)

            if safe_name == terraform_name:
                resource_id = resource.get("id", "")
                if resource_id in community_ids:
                    return True

        return False


# Auto-register this emitter
register_emitter("terraform", TerraformEmitter)<|MERGE_RESOLUTION|>--- conflicted
+++ resolved
@@ -2514,11 +2514,7 @@
                 return None
 
             resource_config = {
-<<<<<<< HEAD
-                "client_id": resource.get("applicationId", ""),
-=======
                 "client_id": app_id,
->>>>>>> 186eb6ac
             }
             if "displayName" in resource:
                 resource_config["display_name"] = resource["displayName"]
