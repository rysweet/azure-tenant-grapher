import asyncio
import datetime
import itertools
import logging
import os
import sys
import tempfile

from src.mcp_server import ensure_neo4j_running

logger = logging.getLogger(__name__)


def _suppress_info_logging():
    """Suppress INFO logs from all loggers unless AGENT_MODE_VERBOSE=1 is set."""
    import os

    if os.environ.get("AGENT_MODE_VERBOSE", "0") != "1":
        logging.basicConfig(level=logging.WARNING)
        for name in logging.root.manager.loggerDict:
            logging.getLogger(name).setLevel(logging.WARNING)


_suppress_info_logging()

SYSTEM_MESSAGE = (
    "You are a graph/tenant assistant. "
    "You must only answer questions about the Azure graph or tenant data. "
    "If asked anything unrelated, politely refuse. "
    "When a user asks a question, you MUST follow this exact process:\n"
    "1. First, call the 'get_neo4j_schema' tool to understand the graph structure.\n"
    "2. Next, based on the schema, call the 'read_neo4j_cypher' tool with an appropriate Cypher query to answer the user's question.\n"
    "3. Finally, provide a clear, human-readable answer to the user, such as 'There are X resources in the tenant.'\n"
    "If the question is about a count, your Cypher query should use 'count(r)' or similar. If the question is about listing, return a list. "
    "If the schema or query result is empty, say so in plain language.\n"
    "EXAMPLES:\n"
    "- Q: How many storage resources are in the tenant?\n"
    "  1. Call get_neo4j_schema\n"
    "  2. Call read_neo4j_cypher with: MATCH (r:Resource) WHERE toLower(r.type) CONTAINS 'storage' RETURN count(r) as storage_count\n"
    "  3. Respond: 'There are X storage resources in the tenant.'\n"
    "- Q: How many resources are in the tenant?\n"
    "  1. Call get_neo4j_schema\n"
    "  2. Call read_neo4j_cypher with: MATCH (r:Resource) RETURN count(r) as resource_count\n"
    "  3. Respond: 'There are X resources in the tenant.'\n"
    "- Q: List all resource groups\n"
    "  1. Call get_neo4j_schema\n"
    "  2. Call read_neo4j_cypher with: MATCH (g:ResourceGroup) RETURN g.name\n"
    "  3. Respond: 'Resource groups: ...'\n"
    "You MUST always provide a final, human-readable answer. Do not stop after just getting the schema or tool output."
)


async def _spinner(prefix: str):
    for ch in itertools.cycle("|/-\\"):
        print(f"\r{prefix} {ch}", end="", flush=True)
        try:
            await asyncio.sleep(0.1)
        except asyncio.CancelledError:
            print("\r" + " " * (len(prefix) + 2) + "\r", end="", flush=True)
            break


async def run_agent_mode(question: str | None = None):
    """
    Ensure Neo4j and MCP server are running, then start AutoGen MCP agent chat loop.
    Uses UserProxyAgent and AssistantAgent for multi-step tool chaining.

    Args:
        question: Optional single question to ask in non-interactive mode
    """
    try:
        ensure_neo4j_running()
    except Exception as e:
        logger.error(f"Failed to start Neo4j: {e}")
        print(f"❌ Failed to start Neo4j: {e}", file=sys.stderr)
        sys.exit(1)

    # Critical imports for agent mode
    try:
        from autogen_agentchat.agents import AssistantAgent
        from autogen_ext.tools.mcp import McpWorkbench, StdioServerParams

        from src.llm_descriptions import LLMConfig
    except ModuleNotFoundError as error:
        print(
            f"❌ Failed to start agent mode: {error}\n"
            "Please ensure all required dependencies are installed: autogen_ext, autogen_agentchat",
            file=sys.stderr,
        )
        sys.exit(1)

    # Set up MCP workbench - this will handle starting the MCP server
    print("🔧 Setting up MCP workbench...")
    try:
        log_dir = tempfile.gettempdir()
        log_file = os.path.join(
            log_dir,
            f"mcp-server-agent-{datetime.datetime.now().strftime('%Y%m%d_%H%M%S')}.log",
        )
        workbench = McpWorkbench(
            server_params=StdioServerParams(
                command="uvx",
                args=["mcp-neo4j-cypher"],
                env=os.environ.copy(),
            )
        )
        print(f"✅ MCP workbench set up successfully. MCP server logs: {log_file}")
    except Exception as e:
        print(f"❌ Failed to set up MCP workbench: {e}")
        sys.exit(1)

    # Use the same Azure OpenAI config and model client as the rest of the project
    llm_config = LLMConfig.from_env()
    if not llm_config.is_valid():
        print(
            "❌ Azure OpenAI configuration is invalid. Please check your environment variables.",
            file=sys.stderr,
        )
        sys.exit(1)
    from autogen_ext.models.openai import AzureOpenAIChatCompletionClient

    model_client = AzureOpenAIChatCompletionClient(
        api_key=llm_config.api_key,
        azure_endpoint=llm_config.endpoint,
        api_version=llm_config.api_version,
        model=llm_config.model_chat,
    )

    # Define the assistant agent with tools
    assistant = AssistantAgent(
        name="GraphAssistant",
        system_message=SYSTEM_MESSAGE,
        workbench=workbench,
        model_client=model_client,
        reflect_on_tool_use=True,
    )

    print("MCP Agent is ready", flush=True)

    # Handle single question mode vs interactive mode
    if question:
        print(f"🤖 Processing question: {question}", flush=True)
        # Use manual orchestration to guarantee correct tool chaining
        await _process_question_manually(workbench, question)
        print("✅ Question processing complete", flush=True)
    else:
        print(
            "🤖 Type your graph/tenant question (type 'x', 'exit', or 'quit' to exit):",
            flush=True,
        )
        await _interactive_chat_loop(assistant)


# Place this at the top level of the file, not inside run_agent_mode
async def _interactive_chat_loop(assistant: any):
    """Run the interactive chat loop using the LLM-powered agent, with re-prompting for tool output."""
    try:
        while True:
            try:
                user_input = await asyncio.to_thread(input, "> ")
            except (KeyboardInterrupt, EOFError):
                print("\nGoodbye!")
                break

            user_input = user_input.strip()
            if not user_input:
                continue

            if user_input.lower() in {"exit", "quit", "x"}:
                print("Goodbye!")
                break

            spinner_task = asyncio.create_task(
                _spinner("🔄 Processing your question...")
            )
            try:
                response_received = False
                text_responses = []
                all_messages = []
                start_time = asyncio.get_event_loop().time()
                timeout_seconds = 60
                current_task = user_input
                max_rounds = 5
                rounds = 0

                while rounds < max_rounds:
                    rounds += 1
                    async for message in assistant.run_stream(task=current_task):
                        # Check for timeout
                        if (
                            asyncio.get_event_loop().time() - start_time
                            > timeout_seconds
                        ):
                            spinner_task.cancel()
                            try:
                                await spinner_task
                            except asyncio.CancelledError:
                                pass
                            print("\n❌ Request timed out after 60 seconds")
                            break

                        # Cancel spinner on first response
                        if not response_received:
                            spinner_task.cancel()
                            try:
                                await spinner_task
                            except asyncio.CancelledError:
                                pass
                            print("")  # Clear the spinner line
                            response_received = True

                        # Debug: Print all message details
                        message_type = type(message).__name__
                        print(
                            f"DEBUG: Received {message_type}: {getattr(message, 'content', None)}"
                        )
                        all_messages.append(
                            (message_type, getattr(message, "content", None))
                        )

                        # Handle different message types
                        if hasattr(message, "content"):
                            if (
                                isinstance(message.content, str)
                                and message.content.strip()
                            ):
                                content = message.content.strip()
                                # Skip if it's just echoing the user's question
                                if content != user_input:
                                    text_responses.append(content)
                            elif isinstance(message.content, list):
                                for item in message.content:
                                    if hasattr(item, "text") and item.text.strip():
                                        content = item.text.strip()
                                        # Skip if it's just echoing the user's question
                                        if content != user_input:
                                            text_responses.append(content)

                        # If the agent provides a clear, human-readable answer, print and return
                        if message_type == "TextMessage" and getattr(
                            message, "content", None
                        ):
                            if isinstance(message.content, str):
                                content = message.content.strip()
                                if content and not (
                                    content == user_input
                                    or (
                                        content.startswith("[")
                                        and content.endswith("]")
                                    )
                                ):
                                    print(f"\nAssistant: {content}")
                                    break

                        # If the agent outputs tool output, re-prompt with the tool output as context
                        if message_type == "TaskResult":
                            # Find the last tool output
                            tool_outputs = [
                                c
                                for t, c in all_messages
                                if t == "TextMessage"
                                and c
                                and c.strip().startswith("[")
                                and c.strip().endswith("]")
                            ]
                            if tool_outputs:
                                current_task = f"{user_input}\n\nHere is the tool output you requested: {tool_outputs[-1]}\nPlease use this to answer the question in plain language."
                                print(
                                    f"DEBUG: Re-prompting agent with tool output as context (round {rounds})"
                                )
                                break
                            else:
                                print(
                                    "DEBUG: Conversation completed with no final answer."
                                )
                                break

                    else:
                        # If the inner async for loop did not break, break the outer loop
                        break

                if not response_received:
                    spinner_task.cancel()
                    try:
                        await spinner_task
                    except asyncio.CancelledError:
                        pass
                    print("\n❌ No response received from agent.")
                elif not text_responses:
                    print("\n❌ Agent completed but provided no text response.")

            except Exception as e:
                spinner_task.cancel()
                try:
                    await spinner_task
                except asyncio.CancelledError:
                    pass
                print(f"\n❌ Error processing request: {e}")

    except Exception as e:
        print(f"Chat loop error: {e}")
    finally:
        pass  # Cleanup is handled in run_agent_mode


async def _process_question_manually(workbench: any, question: str):
    """Process a question by manually orchestrating the multi-step workflow."""
    print("🔄 Step 1: Getting database schema...", flush=True)

    try:
        # Step 1: Get the schema
        print("Listing available tools...", flush=True)
        schema_tools = await workbench.list_tools()
        print(f"Found {len(schema_tools)} tools", flush=True)
        get_schema_tool = None
        read_cypher_tool = None

        for tool in schema_tools:
            tool_name = (
                tool.get("name")
                if isinstance(tool, dict)
                else getattr(tool, "name", None)
            )
            if tool_name == "get_neo4j_schema":
                get_schema_tool = tool
            elif tool_name == "read_neo4j_cypher":
                read_cypher_tool = tool

        if not get_schema_tool or not read_cypher_tool:
            print("❌ Required tools not found")
            return

        # Call get_neo4j_schema
        schema_tool_name = (
            get_schema_tool.get("name")
            if isinstance(get_schema_tool, dict)
            else getattr(get_schema_tool, "name", None)
        )
        schema_result = await workbench.call_tool(schema_tool_name, {})
        print("✅ Schema retrieved")

        # Extract schema from result
        schema_text = ""
        if hasattr(schema_result, "result") and schema_result.result:
            for item in schema_result.result:
                if hasattr(item, "content"):
                    schema_text = item.content
                    break

        # Step 2: Use LLM to generate Cypher query based on schema and question
        print("🔄 Step 2: Generating Cypher query with LLM...", flush=True)

        # Get LLM config
        from src.llm_descriptions import LLMConfig

        llm_config = LLMConfig.from_env()
        if not llm_config.is_valid():
            print("❌ Azure OpenAI configuration is invalid")
            return

        # Create prompt for query generation
        query_prompt = f"""Given the following Neo4j database schema and user question, generate a Cypher query to answer the question.

Database Schema:
{schema_text}

User Question: {question}

Instructions:
1. Generate a valid Cypher query that answers the user's question
2. Use the node labels and relationship types from the schema
3. Return relevant data fields in the query results
4. If counting, use count() function
5. If listing, return the relevant properties
6. For questions about resource groups and their resources, use the CONTAINS relationship
7. Use case-insensitive matching with toLower() when searching text fields
8. Only return the Cypher query, no explanation

Cypher Query:"""

        # Call LLM to generate query
        from autogen_ext.models.openai import AzureOpenAIChatCompletionClient

        model_client = AzureOpenAIChatCompletionClient(
            api_key=llm_config.api_key,
            azure_endpoint=llm_config.endpoint,
            api_version=llm_config.api_version,
            model=llm_config.model_chat,
        )

<<<<<<< HEAD
        from autogen_ext.models._model_info import SystemMessage

        response = await model_client.create([SystemMessage(content=query_prompt)])
=======
        from autogen_core.models import SystemMessage

        response = await model_client.create(
            [SystemMessage(content=query_prompt)]
        )
>>>>>>> 3e065e87

        # Extract the generated query
        cypher_query = (
            response.content
            if isinstance(response.content, str)
            else str(response.content).strip()
        )
        # Remove markdown code blocks if present
        if cypher_query.startswith("```"):
            lines = cypher_query.split("\n")
            cypher_query = "\n".join(lines[1:-1])

        print(f"Generated Cypher query:\n{cypher_query}", flush=True)

        # Step 3: Execute the generated Cypher query
        print("🔄 Step 3: Executing Cypher query...", flush=True)
        cypher_tool_name = (
            read_cypher_tool.get("name")
            if isinstance(read_cypher_tool, dict)
            else getattr(read_cypher_tool, "name", None)
        )
        query_result = await workbench.call_tool(
            cypher_tool_name, {"query": cypher_query}
        )
        print("✅ Query executed", flush=True)

        # Step 4: Extract and format the result
        print("🔄 Step 4: Processing results with LLM...", flush=True)

        # Parse the query result
        result_list = getattr(query_result, "result", None)
        import json

        if result_list and len(result_list) > 0:
            text_content = getattr(result_list[0], "content", None)
            result_data = json.loads(text_content) if text_content else []

            # Create prompt for answer generation
            answer_prompt = f"""Based on the following query results, provide a clear, concise answer to the user's question.

User Question: {question}

Cypher Query Used:
{cypher_query}

Query Results:
{json.dumps(result_data, indent=2)}

Instructions:
1. Provide a natural language answer to the user's question
2. If the results are empty, say so clearly
3. If listing items, format them nicely
4. If counting, provide the count in a sentence
5. Be specific and accurate based on the data
6. Keep the answer concise but complete

Answer:"""

            # Call LLM to generate answer
            from autogen_ext.models._model_info import SystemMessage

            answer_response = await model_client.create(
                [SystemMessage(content=answer_prompt)]
<<<<<<< HEAD
            )
            final_answer = (
                answer_response.content
                if isinstance(answer_response.content, str)
                else str(answer_response.content).strip()
=======
>>>>>>> 3e065e87
            )

            print(f"\n🎯 Final Answer: {final_answer}", flush=True)
            print(f"\n📊 Query used:\n{cypher_query}", flush=True)
        else:
            print("\n❌ No results returned from database", flush=True)

    except Exception as e:
        import traceback
        print(f"\n❌ Error in manual processing: {e}")
        traceback.print_exc()

    # (No extra debug output)<|MERGE_RESOLUTION|>--- conflicted
+++ resolved
@@ -388,17 +388,11 @@
             model=llm_config.model_chat,
         )
 
-<<<<<<< HEAD
-        from autogen_ext.models._model_info import SystemMessage
-
-        response = await model_client.create([SystemMessage(content=query_prompt)])
-=======
         from autogen_core.models import SystemMessage
 
         response = await model_client.create(
             [SystemMessage(content=query_prompt)]
         )
->>>>>>> 3e065e87
 
         # Extract the generated query
         cypher_query = (
@@ -458,18 +452,15 @@
 Answer:"""
 
             # Call LLM to generate answer
-            from autogen_ext.models._model_info import SystemMessage
+            from autogen_core.models import SystemMessage
 
             answer_response = await model_client.create(
                 [SystemMessage(content=answer_prompt)]
-<<<<<<< HEAD
             )
             final_answer = (
                 answer_response.content
                 if isinstance(answer_response.content, str)
                 else str(answer_response.content).strip()
-=======
->>>>>>> 3e065e87
             )
 
             print(f"\n🎯 Final Answer: {final_answer}", flush=True)
