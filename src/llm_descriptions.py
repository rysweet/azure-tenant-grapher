import asyncio
import json
import logging
import os
import time
from dataclasses import dataclass
from typing import Any, Awaitable, Callable, Dict, List, Optional, Tuple, TypeVar

from dotenv import load_dotenv
from openai import AzureOpenAI

from src.utils.session_manager import retry_neo4j_operation

T = TypeVar("T")


def _sort_by_count(item: Tuple[str, int]) -> int:
    return item[1]


@retry_neo4j_operation()
def run_neo4j_query_with_retry(session: Any, query: str, **params: Any) -> Any:
    return session.run(query, **params)


# Load environment variables
load_dotenv()

logger = logging.getLogger(__name__)


class ThrottlingError(Exception):
    """Raised when LLM API throttling (HTTP 429) is detected."""

    pass


def is_throttling_error(e: Exception) -> bool:
    if hasattr(e, "status_code") and getattr(e, "status_code", None) == 429:
        return True
    if "429" in str(e) or "throttle" in str(e).lower():
        return True
    return False


def async_retry_with_throttling(
    max_retries: int = 5, initial_delay: int = 2, backoff: int = 2
) -> Callable[[Callable[..., Awaitable[T]]], Callable[..., Awaitable[T]]]:
    """
    Decorator for retrying async LLM calls, raising ThrottlingError on repeated throttling.
    """

    def decorator(func: Callable[..., Awaitable[T]]) -> Callable[..., Awaitable[T]]:
        async def wrapper(*args: Any, **kwargs: Any) -> T:
            delay = initial_delay
            for attempt in range(max_retries):
                try:
                    return await func(*args, **kwargs)
                except Exception as e:
                    if is_throttling_error(e):
                        logger.warning(
                            f"OpenAI throttling detected (HTTP 429 or similar), attempt {attempt + 1}/{max_retries}"
                        )
                        if attempt < max_retries - 1:
                            await asyncio.sleep(delay)
                            delay *= backoff
                            continue
                        else:
                            raise ThrottlingError(
                                "LLM API throttling detected after retries"
                            ) from e
                    raise
            raise ThrottlingError("LLM API throttling detected after retries")

        return wrapper

    return decorator


# (Removed duplicate ThrottlingError definition)


def retry_with_throttling(
    func: Callable[..., T],
    max_retries: int = 5,
    initial_delay: int = 2,
    backoff: int = 2,
    logger: logging.Logger = logger,
) -> Callable[..., T]:
    """
    Retry wrapper for LLM calls. Raises ThrottlingError on repeated throttling.
    """

    def wrapper(*args: Any, **kwargs: Any) -> T:
        delay = initial_delay
        for attempt in range(max_retries):
            try:
                return func(*args, **kwargs)
            except Exception as e:
                # OpenAI HTTP 429 or explicit throttling
                if hasattr(e, "status_code") and getattr(e, "status_code", None) == 429:
                    logger.warning(
                        f"OpenAI throttling detected (HTTP 429), attempt {attempt + 1}/{max_retries}"
                    )
                elif "429" in str(e) or "throttle" in str(e).lower():
                    logger.warning(
                        f"Possible throttling detected: {e}, attempt {attempt + 1}/{max_retries}"
                    )
                else:
                    raise
                time.sleep(delay)
                delay *= backoff
        raise ThrottlingError("LLM API throttling detected after retries")

    return wrapper


@dataclass
class LLMConfig:
    """Configuration for Azure OpenAI LLM services."""

    endpoint: str
    api_key: str
    api_version: str
    model_chat: str
    model_reasoning: str

    @classmethod
    def from_env(cls) -> "LLMConfig":
        """Create LLM configuration from environment variables."""
        return cls(
            endpoint=os.getenv("AZURE_OPENAI_ENDPOINT", ""),
            api_key=os.getenv("AZURE_OPENAI_KEY", ""),
            api_version=os.getenv("AZURE_OPENAI_API_VERSION", "2025-04-16"),
            model_chat=os.getenv("AZURE_OPENAI_MODEL_CHAT", "gpt-4"),
            model_reasoning=os.getenv("AZURE_OPENAI_MODEL_REASONING", "gpt-4"),
        )

    def is_valid(self) -> bool:
        """Check if the configuration is valid."""
        return bool(self.endpoint and self.api_key)


class AzureLLMDescriptionGenerator:
    """
    Generates natural language descriptions for Azure resources and relationships
    using Azure OpenAI services.
    """

    def __init__(self, config: Optional[LLMConfig] = None) -> None:
        """
        Initialize the LLM description generator.

        Args:
            config: LLM configuration, defaults to environment variables
        """
        self.config = config or LLMConfig.from_env()

        if not self.config.is_valid():
            raise ValueError(
                "Invalid LLM configuration. Please check your environment variables."
            )

        # Extract base URL from full endpoint
        self.base_url = self._extract_base_url(self.config.endpoint)

        # Initialize Azure OpenAI client
        self.client = AzureOpenAI(
            azure_endpoint=self.base_url,
            api_key=self.config.api_key,
            api_version=self.config.api_version,
        )

        # Suppress HTTP request logging from OpenAI client
        httpx_logger = logging.getLogger("httpx")
        httpx_logger.setLevel(logging.WARNING)

        logger.info(
            f"Initialized Azure LLM Description Generator with endpoint: {self.base_url}"
        )

    def _extract_base_url(self, endpoint: str) -> str:
        """Extract base URL from the full endpoint URL."""
        if "/openai/deployments/" in endpoint:
            # Extract base URL before /openai/deployments/
            return endpoint.split("/openai/deployments/")[0]
        return endpoint

    async def generate_resource_description(self, resource_data: Dict[str, Any]) -> str:
        """
        Generate a natural language description for an Azure resource.
        Raises ThrottlingError on repeated throttling.
        """
        max_retries = 5
        initial_delay = 2
        backoff = 2
        delay = initial_delay
        for attempt in range(max_retries):
            try:
                # Extract ALL relevant information from resource data
                resource_type = resource_data.get("type", "Unknown")
                resource_name = resource_data.get("name", "Unknown")
                location = resource_data.get("location", "Unknown")
                properties = resource_data.get("properties", {})
                tags = resource_data.get("tags", {})
                sku = resource_data.get("sku", {})
                kind = resource_data.get("kind", None)

                # Include ALL properties for more detailed analysis
                resource_summary = {
                    "name": resource_name,
                    "type": resource_type,
                    "location": location,
                    "sku": sku,
                    "kind": kind,
                    "properties": properties,  # Include ALL properties
                    "tags": tags,
                }

                prompt = f"""
You are an expert Azure Infrastructure-as-Code specialist with deep knowledge of ARM templates, Terraform, and Azure CLI.

TASK: Create a detailed technical description for this Azure resource that could be used to recreate the resource from scratch. Include specific configuration details that are essential for deployment.

AZURE RESOURCE FULL CONFIGURATION:
{json.dumps(resource_summary, indent=2, default=str)}

INSTRUCTIONS:
Generate a comprehensive description (3-5 sentences) that includes:

1. **Resource Purpose**: What this resource does and its role in the architecture
2. **Key Configuration**: Specific settings like SKU, size, networking, security configurations
3. **Dependencies**: What other resources this depends on or connects to
4. **Critical Settings**: Security, performance, or compliance settings that are configured
5. **Deployment Details**: Location, resource group context, and any special deployment considerations

FORMAT: Write as a technical specification that a cloud engineer could use to understand and potentially recreate this resource. Include specific values and configuration details where relevant.

EXAMPLES OF GOOD DESCRIPTIONS:
- "Production Azure VM (Standard_D4s_v3) running Windows Server 2022 in East US with premium SSD storage, network security group allowing RDP access, and managed disk encryption enabled."
- "General-purpose storage account (Standard_LRS) with hot access tier, blob public access disabled, HTTPS required, and soft delete enabled for 7 days retention."
- "Azure Key Vault with soft delete enabled, purge protection active, RBAC access policies, private endpoint connectivity, and audit logging to Log Analytics workspace."

Be specific about the actual configured values while explaining their architectural significance.
"""

                response = self.client.chat.completions.create(
                    model=self.config.model_chat,
                    messages=[
                        {
                            "role": "system",
                            "content": "You are an expert Azure cloud architect who creates clear, concise descriptions of Azure resources for technical documentation.",
                        },
                        {"role": "user", "content": prompt},
                    ],
                    max_completion_tokens=32768,
                )

                content = response.choices[0].message.content
                description = str(content).strip() if content else ""
                logger.debug(
                    f"Generated description for {resource_type} '{resource_name}': {description}"
                )

                return description
            except Exception as e:
                if is_throttling_error(e):
                    logger.warning(
                        f"OpenAI throttling detected (HTTP 429 or similar), attempt {attempt + 1}/{max_retries}"
                    )
                    if attempt < max_retries - 1:
                        await asyncio.sleep(delay)
                        delay *= backoff
                        continue
                    else:
                        raise ThrottlingError(
                            "LLM API throttling detected after retries"
                        ) from e
                logger.exception(
                    f"Failed to generate description for resource {resource_data.get('name', 'Unknown')}: {e!s}"
                )
                resource_type = resource_data.get("type", "Unknown")
                return f"Azure {resource_type} resource providing cloud services and functionality."
        # Fallback: return a generic description if all retries fail
        return "Azure resource providing cloud services and functionality."

    async def generate_relationship_description(
        self,
        source_resource: Dict[str, Any],
        target_resource: Dict[str, Any],
        relationship_type: str,
    ) -> str:
        """
        Generate a natural language description for a relationship between Azure resources.

        Args:
            source_resource: Source resource data
            target_resource: Target resource data
            relationship_type: Type of relationship (e.g., 'DEPENDS_ON', 'CONTAINS', etc.)

        Returns:
            Natural language description of the relationship
        """
        source_type = source_resource.get("type", "Resource")
        target_type = target_resource.get("type", "Resource")
        try:
            prompt = f"""
You are an expert Azure cloud architect with comprehensive knowledge of Azure service relationships and dependencies.

RELATIONSHIP ANALYSIS:
Source Resource Type: {source_type}
Target Resource Type: {target_type}
Relationship Type: {relationship_type}

AZURE RELATIONSHIP PATTERNS:
Based on Azure Well-Architected Framework principles:

CONTAINS relationships typically indicate:
- Resource Group → Resource: Administrative and billing boundaries
- Virtual Network → Subnet: Network segmentation and isolation
- Storage Account → Container/Blob: Data organization and access control
- Subscription → Resource Group: Governance and management scope

DEPENDS_ON relationships typically indicate:
- VM → Virtual Network: Network connectivity requirements
- App Service → Key Vault: Secrets and configuration dependencies
- Function App → Storage Account: Runtime and trigger dependencies
- Database → Virtual Network: Network access and security isolation

CONNECTS_TO relationships typically indicate:
- Application Gateway → Backend Pool: Load balancing and traffic routing
- Private Endpoint → Target Service: Secure, private connectivity
- VPN Gateway → On-premises: Hybrid connectivity patterns
- Service Bus → Applications: Messaging and event-driven architectures

TASK:
Analyze the relationship between {source_type} and {target_type} with relationship type {relationship_type}.

Provide a clear, technical explanation (1-2 sentences) that describes:
1. The operational significance of this relationship
2. How it impacts data flow, security, or management
3. What this means for system architects and DevOps teams

Be specific about the architectural implications while keeping it concise and actionable.
"""

            response = self.client.chat.completions.create(
                model=self.config.model_chat,
                messages=[
                    {
                        "role": "system",
                        "content": "You are an expert Azure cloud architect explaining resource relationships.",
                    },
                    {"role": "user", "content": prompt},
                ],
                max_completion_tokens=32768,
            )

            content = response.choices[0].message.content
            description = str(content).strip() if content else ""
            logger.debug(
                f"Generated relationship description: {relationship_type} between {source_type} and {target_type}"
            )

            return description

        except Exception as e:
            logger.exception(f"Failed to generate relationship description: {e!s}")
            return f"{relationship_type} relationship between {source_type} and {target_type}."

    async def generate_resource_group_description(
        self,
        resource_group_name: str,
        subscription_id: str,
        resources: List[Dict[str, Any]],
    ) -> str:
        """
        Generate a natural language description for a Resource Group based on its contained resources.

        Args:
            resource_group_name: Name of the resource group
            subscription_id: Subscription ID
            resources: List of resources contained in this resource group

        Returns:
            Natural language description of the resource group
        """
        try:
            # Analyze the resources in the resource group
            resource_types = {}
            locations = set()
            total_resources = len(resources)

            for resource in resources:
                resource_type = resource.get("type", "Unknown")
                location = resource.get("location", "Unknown")

                if resource_type not in resource_types:
                    resource_types[resource_type] = 0
                resource_types[resource_type] += 1

                if location != "Unknown":
                    locations.add(str(location))

            # Sort resource types by count
<<<<<<< HEAD
            def _resource_type_count_key(x: tuple[str, Any]) -> int:
                return int(x[1])

            sorted_resource_types = sorted(
                resource_types.items(), key=_resource_type_count_key, reverse=True
=======
            _items: List[Tuple[str, int]] = list(resource_types.items())
            sorted_resource_types = sorted(
                _items,
                key=_sort_by_count,
                reverse=True,
>>>>>>> 46f52c61
            )

            prompt = f"""
You are an expert Azure cloud architect analyzing a Resource Group and its contents.

RESOURCE GROUP ANALYSIS:
Name: {resource_group_name}
Subscription: {subscription_id}
Total Resources: {total_resources}

RESOURCE TYPE DISTRIBUTION:
{json.dumps(dict(sorted_resource_types), indent=2)}

GEOGRAPHIC LOCATIONS:
{sorted(locations)}

TASK:
Analyze this Resource Group and provide a comprehensive description (2-3 sentences) that explains:

1. **Purpose and Role**: What this Resource Group appears to be used for based on the resource types and naming patterns
2. **Architecture Pattern**: What kind of workload or solution this represents (e.g., web application, data analytics, networking hub, etc.)
3. **Scale and Scope**: The size and complexity of the deployment
4. **Key Components**: The most important resource types and their likely relationships

GUIDELINES:
- Focus on the business or technical purpose rather than just listing resource counts
- Identify common Azure solution patterns where applicable
- Consider resource naming conventions and types to infer the intended use case
- Be specific about the scale and architectural approach

EXAMPLE OUTPUTS:
- "Production web application Resource Group containing a 3-tier architecture with load balancers, web servers, and database components across 2 Azure regions for high availability."
- "Development environment Resource Group for data analytics workloads, featuring Azure Data Factory pipelines, Storage Accounts for data lakes, and compute resources for processing."
- "Networking hub Resource Group implementing a hub-and-spoke topology with Virtual Network Gateways, Network Security Groups, and routing infrastructure."

Focus on architectural significance and business purpose rather than just resource inventory.
"""

            response = self.client.chat.completions.create(
                model=self.config.model_chat,
                messages=[
                    {
                        "role": "system",
                        "content": "You are an expert Azure cloud architect who analyzes Resource Groups to understand their architectural purpose and business function.",
                    },
                    {"role": "user", "content": prompt},
                ],
                max_completion_tokens=32768,
            )

            content = response.choices[0].message.content
            description = str(content).strip() if content else ""
            logger.debug(
                f"Generated Resource Group description for '{resource_group_name}': {description}"
            )

            return description

        except Exception as e:
            logger.exception(
                f"Failed to generate Resource Group description for '{resource_group_name}': {e!s}"
            )
            return f"Azure Resource Group '{resource_group_name}' containing {len(resources)} resources providing organized resource management and deployment boundaries."

    async def generate_tag_description(
        self, tag_key: str, tag_value: str, tagged_resources: List[Dict[str, Any]]
    ) -> str:
        """
        Generate a natural language description for a Tag based on the resources it's applied to.

        Args:
            tag_key: The tag key
            tag_value: The tag value
            tagged_resources: List of resources that have this tag

        Returns:
            Natural language description of the tag's purpose and usage
        """
        try:
            # Analyze the tagged resources
            resource_types = {}
            locations = set()
            resource_groups = set()
            total_resources = len(tagged_resources)

            for resource in tagged_resources:
                resource_type = resource.get("type", "Unknown")
                location = resource.get("location", "Unknown")
                resource_group = resource.get("resource_group", "Unknown")

                if resource_type not in resource_types:
                    resource_types[resource_type] = 0
                resource_types[resource_type] += 1

                if location != "Unknown":
                    locations.add(str(location))
                if resource_group != "Unknown":
                    resource_groups.add(str(resource_group))

            # Sort resource types by count
<<<<<<< HEAD
            def _resource_type_count_key(x: tuple[str, Any]) -> int:
                return int(x[1])

            sorted_resource_types = sorted(
                resource_types.items(), key=_resource_type_count_key, reverse=True
=======
            _items: List[Tuple[str, int]] = list(resource_types.items())
            sorted_resource_types = sorted(
                _items,
                key=_sort_by_count,
                reverse=True,
>>>>>>> 46f52c61
            )

            prompt = f"""
You are an expert Azure cloud architect analyzing a Tag and its usage across Azure resources.

TAG ANALYSIS:
Key: {tag_key}
Value: {tag_value}
Applied to {total_resources} resources

TAGGED RESOURCE TYPES:
{json.dumps(dict(sorted_resource_types), indent=2)}

RESOURCE GROUPS AFFECTED:
{sorted(resource_groups)[:10]}  # Limit to first 10 for readability

GEOGRAPHIC DISTRIBUTION:
{sorted(locations)}

TASK:
Analyze this Tag and provide a concise description (1-2 sentences) that explains:

1. **Tagging Purpose**: What this tag appears to be used for based on common Azure tagging patterns
2. **Scope and Usage**: How broadly it's applied and what types of resources it categorizes
3. **Business or Technical Context**: What business function, environment, or technical requirement this tag represents

COMMON AZURE TAG PATTERNS TO CONSIDER:
- Environment tags (dev, test, prod, staging)
- Cost center/billing tags (department, project, cost-center)
- Ownership tags (team, owner, contact)
- Lifecycle tags (temporary, permanent, backup)
- Compliance tags (compliance-scope, data-classification)
- Application tags (app-name, version, component)

GUIDELINES:
- Focus on the organizational or technical purpose
- Identify the tagging strategy being used
- Consider the resource types and scope to infer the intended use case
- Be specific about what business or technical function this serves

EXAMPLE OUTPUTS:
- "Environment classification tag identifying production workloads across web applications and databases for operational and compliance management."
- "Cost allocation tag for tracking expenses related to the marketing department's digital campaigns and supporting infrastructure."
- "Application component tag organizing resources belonging to the customer portal system for better resource management and troubleshooting."

Focus on the strategic purpose of this tagging rather than just describing what resources have it.
"""

            response = self.client.chat.completions.create(
                model=self.config.model_chat,
                messages=[
                    {
                        "role": "system",
                        "content": "You are an expert Azure cloud architect who analyzes tagging strategies to understand their organizational and technical purpose.",
                    },
                    {"role": "user", "content": prompt},
                ],
                max_completion_tokens=32768,
            )

            content = response.choices[0].message.content
            description = str(content).strip() if content else ""
            logger.debug(
                f"Generated Tag description for '{tag_key}:{tag_value}': {description}"
            )

            return description

        except Exception as e:
            logger.exception(
                f"Failed to generate Tag description for '{tag_key}:{tag_value}': {e!s}"
            )
            return f"Azure tag '{tag_key}:{tag_value}' applied to {len(tagged_resources)} resources for organizational and management purposes."

    async def generate_tenant_specification(
        self,
        resources: List[Dict[str, Any]],
        relationships: List[Dict[str, Any]],
        output_path: str,
    ) -> str:
        """
        Generate a comprehensive natural language specification for the entire Azure tenant.

        Args:
            resources: List[Any] of all resources in the tenant
            relationships: List[Any] of all relationships between resources
            output_path: Path where the specification markdown file will be saved

        Returns:
            Path to the generated specification file
        """
        try:
            # Analyze the tenant structure
            resource_types: dict[str, int] = {}
            locations: set[str] = set()

            for resource in resources:
                resource_type = resource.get("type", "Unknown")
                location = resource.get("location", "Unknown")

                if resource_type not in resource_types:
                    resource_types[resource_type] = 0
                resource_types[resource_type] += 1

                if location != "Unknown":
                    locations.add(str(location))

            # Create analysis summary
            analysis: dict[str, Any] = {
                "total_resources": len(resources),
                "resource_types": dict(
                    sorted(
                        resource_types.items(),
                        key=lambda x: int(x[1]),
                        reverse=True,
                    )
                ),
                "locations": sorted(locations),
                "total_relationships": len(relationships),
            }

            prompt = f"""
You are a senior Azure cloud architect creating a comprehensive tenant specification document.

Tenant Analysis:
{json.dumps(analysis, indent=2)}

Create a professional markdown specification document that provides a detailed, declarative specification of the Azure tenant. The document should include:

1. **Executive Summary** - High-level overview of the tenant architecture
2. **Infrastructure Overview** - Key resource types and their distribution
3. **Geographic Distribution** - Regions and their purpose
4. **Architecture Patterns** - Common patterns observed in the resource relationships
5. **Security Posture** - Security-related observations
6. **Scalability Considerations** - How the architecture supports growth

Do NOT include a recommendations or next steps section. Do NOT provide optimization advice or best practices. Only describe the current state of the tenant: resource types, names, properties, and relationships.

Use proper markdown formatting with headers, bullet points, and tables where appropriate.
Focus on architectural details and relationships, not on recommendations or future actions.
"""

            response = self.client.chat.completions.create(
                model=self.config.model_reasoning,
                messages=[
                    {
                        "role": "system",
                        "content": "You are a senior Azure cloud architect creating detailed infrastructure documentation.",
                    },
                    {"role": "user", "content": prompt},
                ],
                max_completion_tokens=32768,
            )

            content = response.choices[0].message.content
            specification = content.strip() if content else ""

            # Save the specification to file
            with open(output_path, "w", encoding="utf-8") as f:
                f.write(specification)

            logger.info(f"Generated tenant specification: {output_path}")
            return output_path

        except Exception as e:
            logger.exception(f"Failed to generate tenant specification: {e!s}")
            # Create a basic fallback specification
            fallback_spec = self._create_fallback_specification(
                resources, relationships
            )
            with open(output_path, "w", encoding="utf-8") as f:
                f.write(fallback_spec)
            return output_path

    def _create_fallback_specification(
        self,
        resources: List[Dict[str, Any]],
        relationships: List[Dict[str, Any]],
    ) -> str:
        """Create a basic specification when LLM generation fails."""
        resource_types: dict[str, int] = {}
        locations: set[str] = set()

        for resource in resources:
            resource_type = resource.get("type", "Unknown")
            location = resource.get("location", "Unknown")

            if resource_type not in resource_types:
                resource_types[resource_type] = 0
            resource_types[resource_type] += 1

            if location != "Unknown":
                locations.add(str(location))

        spec = f"""# Azure Tenant Infrastructure Specification

## Overview
This document provides an overview of the Azure tenant infrastructure as discovered by the Azure Tenant Grapher.

## Summary Statistics
- **Total Resources**: {len(resources)}
- **Resource Types**: {len(resource_types)}
- **Geographic Locations**: {len(locations)}
- **Relationships**: {len(relationships)}

## Resource Distribution

| Resource Type | Count |
|---------------|-------|
"""

        for resource_type, count in sorted(
            resource_types.items(), key=lambda x: int(x[1]), reverse=True
        ):
            spec += f"| {resource_type} | {count} |\n"

        spec += """
## Geographic Distribution
The following Azure regions are utilized:
"""

        for location in sorted(locations):
            spec += f"- {location}\n"

        spec += f"""
## Infrastructure Relationships
The tenant contains {len(relationships)} relationships between resources, indicating the interconnected nature of the cloud infrastructure.

---
*This specification was generated automatically by Azure Tenant Grapher.*
"""

        return spec

    # Batch-based LLM resource processing is deprecated and removed.


def create_llm_generator() -> Optional[AzureLLMDescriptionGenerator]:
    """
    Factory function to create an LLM description generator.

    Returns:
        LLM generator instance or None if configuration is invalid
    """
    try:
        config = LLMConfig.from_env()
        if not config.is_valid():
            logger.warning(
                "LLM configuration is invalid. Skipping LLM description generation."
            )
            return None

        return AzureLLMDescriptionGenerator(config)
    except Exception as e:
        logger.exception(f"Failed to create LLM generator: {e!s}")


def should_generate_description(resource_dict: dict[str, Any], session: Any) -> bool:
    """
    Determine if LLM description generation is needed for a resource.

    Args:
        resource_dict: The resource dictionary (must include 'id' and change-indicator fields).
        session: Neo4j session object.

    Returns:
        bool: True if LLM description should be generated, False if it can be skipped.
    """
    logger = logging.getLogger(__name__)
    resource_id = resource_dict.get("id")
    if not resource_id:
        logger.warning("Resource missing 'id'; cannot check for LLM skip.")
        return True

    # Query Neo4j for node by id, get llm_description and change-indicator fields
    try:
        try:
            # DEBUG: Print all property keys and types for this node before running the query
            try:
                key_result = run_neo4j_query_with_retry(
                    session,
                    "MATCH (r:Resource {id: $id}) RETURN keys(r) AS prop_keys",
                    id=resource_id,
                )
                key_record = key_result.single()
                if key_record and "prop_keys" in key_record:
                    prop_keys = key_record["prop_keys"]
                    logger.debug(f"Resource {resource_id} property keys: {prop_keys}")
            except Exception as prop_exc:
                logger.warning(
                    f"Could not inspect properties for {resource_id}: {prop_exc}"
                )

            result = run_neo4j_query_with_retry(
                session,
                """
                MATCH (r:Resource {id: $id})
                RETURN
                    r.llm_description AS desc
                """,
                id=resource_id,
            )
        except BufferError as be:
            logger.warning(
                f"BufferError during Neo4j query for {resource_id}: {be}; will generate."
            )
            return True
        except Exception as e:
            logger.warning(
                f"Exception during Neo4j query for {resource_id}: {e}; will generate."
            )
            return True

        if result is None:
            logger.warning(
                f"Neo4j session.run returned None for resource {resource_id}; will generate."
            )
            return True

        record = result.single()
        if not record:
            logger.debug(
                f"No existing node for resource {resource_id}; will generate description."
            )
            return True

        # Defensive: Ensure record is a mapping before accessing .get
        if not hasattr(record, "get"):
            logger.warning(
                f"Neo4j record for resource {resource_id} is not a mapping (type={type(record)} value={record!r}); will generate."
            )
            return True

        # Convert record to dict to avoid Neo4j driver mutation/access errors
        try:
            # Defensive: extract fields individually and convert to safe types
            db_desc = record.get("desc")

            # Convert buffer-like objects to string if needed
            def safe_to_str(val: Any) -> Optional[str]:
                if val is None:
                    return None
                try:
                    # If it's bytes or memoryview, decode to str
                    if isinstance(val, (bytes, bytearray, memoryview)):
                        return (
                            val.tobytes().decode("utf-8", errors="replace")
                            if isinstance(val, memoryview)
                            else val.decode("utf-8", errors="replace")
                        )
                    return str(val)
                except BufferError as be:
                    logger.warning(
                        f"BufferError converting value to string for resource {resource_id}: {type(val)}: {be}"
                    )
                    return None
                except Exception as conv_exc:
                    logger.warning(
                        f"Could not convert value to string for resource {resource_id}: {type(val)}: {conv_exc}"
                    )
                    return None

            db_desc = safe_to_str(db_desc)
        except Exception as rec_exc:
            logger.warning(
                f"Failed to extract Neo4j record fields for {resource_id}: {rec_exc}; will generate."
            )
            return True

        # If no description, must generate
        if not db_desc or db_desc.strip() == "" or db_desc.startswith("Azure "):
            logger.debug(
                f"Resource {resource_id} missing or generic description; will generate."
            )
            return True

        # Since we don't have etag/last_modified in the current schema,
        # skip LLM generation if a good description already exists
        logger.info(f"Skipping LLM for {resource_id}: description already present.")
        return False

    except Exception as e:
        import traceback

        logger.warning(
            f"Error checking LLM skip for {resource_id}: {type(e).__name__}: {e!s}\n{traceback.format_exc()}; will generate."
        )
        return True<|MERGE_RESOLUTION|>--- conflicted
+++ resolved
@@ -403,19 +403,11 @@
                     locations.add(str(location))
 
             # Sort resource types by count
-<<<<<<< HEAD
-            def _resource_type_count_key(x: tuple[str, Any]) -> int:
-                return int(x[1])
-
-            sorted_resource_types = sorted(
-                resource_types.items(), key=_resource_type_count_key, reverse=True
-=======
             _items: List[Tuple[str, int]] = list(resource_types.items())
             sorted_resource_types = sorted(
                 _items,
                 key=_sort_by_count,
                 reverse=True,
->>>>>>> 46f52c61
             )
 
             prompt = f"""
@@ -516,19 +508,11 @@
                     resource_groups.add(str(resource_group))
 
             # Sort resource types by count
-<<<<<<< HEAD
-            def _resource_type_count_key(x: tuple[str, Any]) -> int:
-                return int(x[1])
-
-            sorted_resource_types = sorted(
-                resource_types.items(), key=_resource_type_count_key, reverse=True
-=======
             _items: List[Tuple[str, int]] = list(resource_types.items())
             sorted_resource_types = sorted(
                 _items,
                 key=_sort_by_count,
                 reverse=True,
->>>>>>> 46f52c61
             )
 
             prompt = f"""
