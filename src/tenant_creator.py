--- conflicted
+++ resolved
@@ -216,95 +216,14 @@
         try:
             data = _json.loads(json_text)
             print("DEBUG: LLM JSON loaded as dict:", data)
-<<<<<<< HEAD
-            
-            # Normalize all field names throughout the data structure
-            if "tenant" in data:
-                tenant_data = data["tenant"]
-                
-                # Normalize tenant fields
-                data["tenant"] = normalize_llm_fields(tenant_data, "tenant")
-                
-                # Normalize subscriptions
-                if "subscriptions" in data["tenant"]:
-                    data["tenant"]["subscriptions"] = normalize_llm_fields(
-                        data["tenant"]["subscriptions"], "subscription"
-                    )
-                
-                # Normalize users
-                if "users" in data["tenant"]:
-                    data["tenant"]["users"] = normalize_llm_fields(
-                        data["tenant"]["users"], "user"
-                    )
-                
-                # Normalize groups
-                if "groups" in data["tenant"]:
-                    data["tenant"]["groups"] = normalize_llm_fields(
-                        data["tenant"]["groups"], "group"
-                    )
-                
-                # Normalize service principals
-                if "service_principals" in data["tenant"]:
-                    data["tenant"]["service_principals"] = normalize_llm_fields(
-                        data["tenant"]["service_principals"], "service_principal"
-                    )
-                
-                # Normalize managed identities
-                if "managed_identities" in data["tenant"]:
-                    data["tenant"]["managed_identities"] = normalize_llm_fields(
-                        data["tenant"]["managed_identities"], "managed_identity"
-                    )
-                
-                # Normalize admin units
-                if "admin_units" in data["tenant"]:
-                    data["tenant"]["admin_units"] = normalize_llm_fields(
-                        data["tenant"]["admin_units"], "admin_unit"
-                    )
-                
-                # Normalize RBAC assignments
-                if "rbac_assignments" in data["tenant"]:
-                    data["tenant"]["rbac_assignments"] = normalize_llm_fields(
-                        data["tenant"]["rbac_assignments"], "rbac_assignment"
-                    )
-                
-                # Normalize relationships
-                if "relationships" in data["tenant"]:
-                    relationships = normalize_llm_fields(
-                        data["tenant"]["relationships"], "relationship"
-                    )
-                    # Fix relationships where targetId might be a list instead of string
-                    # and handle field mapping issues
-                    if isinstance(relationships, list):
-                        for rel in relationships:
-                            if isinstance(rel, dict):
-                                # Handle field name mapping
-                                if "from_resource" in rel and "sourceId" not in rel:
-                                    rel["sourceId"] = rel.pop("from_resource")
-                                if "to_resource" in rel and "targetId" not in rel:
-                                    rel["targetId"] = rel.pop("to_resource")
-                                if "type" in rel and "relationshipType" not in rel:
-                                    rel["relationshipType"] = rel.pop("type")
-                                
-                                # Handle targetId as list
-                                if "targetId" in rel:
-                                    target_id = rel["targetId"]
-                                    if isinstance(target_id, list):
-                                        # Take the first item if it's a list, or join them
-                                        if len(target_id) > 0:
-                                            rel["targetId"] = target_id[0]
-                                        else:
-                                            rel["targetId"] = "unknown-target"
-                    data["tenant"]["relationships"] = relationships
-            
-=======
-            # Normalize the entire structure
+            # Normalize the entire structure first
             data = normalize_tenant_spec_fields(data)
-            # Centralized normalization for all RBAC assignments (legacy, but safe)
+
+            # Centralized normalization for RBAC assignments (legacy support)
             if "tenant" in data and "rbac_assignments" in data["tenant"]:
                 data["tenant"]["rbac_assignments"] = normalize_llm_fields(
                     data["tenant"]["rbac_assignments"], "rbac_assignment"
                 )
->>>>>>> 17d75944
             print("DEBUG: Post-processed LLM JSON dict:", data)
             json_text = _json.dumps(data)
         except Exception as e:
