--- conflicted
+++ resolved
@@ -13,14 +13,11 @@
 from neo4j import Driver
 
 from src.services.graph_abstraction_sampler import StratifiedSampler
-<<<<<<< HEAD
+from src.services.graph_embedding_sampler import EmbeddingSampler
 from src.services.security_preserving_sampler import (
     SecurityPatternRegistry,
     SecurityPreservingSampler,
 )
-=======
-from src.services.graph_embedding_sampler import EmbeddingSampler
->>>>>>> 45821f4c
 
 logger = logging.getLogger(__name__)
 
@@ -29,35 +26,51 @@
     """Service for creating abstracted graph subsets.
 
     Creates smaller, representative subsets of Azure tenant graphs while
-<<<<<<< HEAD
     preserving resource type distribution and (optionally) security patterns.
-=======
-    preserving resource type distribution and creating linkage relationships.
     Supports both uniform stratified sampling and embedding-based importance sampling.
->>>>>>> 45821f4c
     """
 
-    def __init__(self, driver: Driver, method: str = "stratified"):
+    def __init__(
+        self,
+        driver: Driver,
+        method: str = "stratified",
+        dimensions: int = 128,
+        walk_length: int = 80,
+        num_walks: int = 10,
+        hub_weight: float = 2.0,
+        bridge_weight: float = 2.0,
+    ):
         """Initialize service with Neo4j driver.
 
         Args:
             driver: Neo4j database driver
             method: Sampling method - "stratified" (uniform) or "embedding" (importance-weighted)
+            dimensions: Embedding dimensions for embedding method
+            walk_length: Random walk length for embedding method
+            num_walks: Number of walks per node for embedding method
+            hub_weight: Weight multiplier for hub nodes in embedding method
+            bridge_weight: Weight multiplier for bridge nodes in embedding method
         """
         self.driver = driver
-<<<<<<< HEAD
-        self.sampler = StratifiedSampler(driver)
+        self.method = method
+
+        # Initialize appropriate sampler based on method
+        if method == "embedding":
+            self.sampler = EmbeddingSampler(
+                driver,
+                dimensions=dimensions,
+                walk_length=walk_length,
+                num_walks=num_walks,
+                hub_weight=hub_weight,
+                bridge_weight=bridge_weight,
+            )
+        else:
+            self.sampler = StratifiedSampler(driver)
+
+        # Initialize security sampler (used optionally)
         self.security_sampler = SecurityPreservingSampler(
             driver, SecurityPatternRegistry()
         )
-=======
-        self.method = method
-
-        if method == "embedding":
-            self.sampler = EmbeddingSampler(driver)
-        else:
-            self.sampler = StratifiedSampler(driver)
->>>>>>> 45821f4c
 
     async def abstract_tenant_graph(
         self,
