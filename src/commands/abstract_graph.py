--- conflicted
+++ resolved
@@ -55,17 +55,49 @@
     default=None,
     help="Comma-separated pattern names to preserve (default: all HIGH criticality)",
 )
+@click.option(
+    "--dimensions",
+    type=int,
+    default=128,
+    help="Embedding dimensions for embedding method (default: 128)",
+)
+@click.option(
+    "--walk-length",
+    type=int,
+    default=80,
+    help="Random walk length for embedding method (default: 80)",
+)
+@click.option(
+    "--num-walks",
+    type=int,
+    default=10,
+    help="Number of walks per node for embedding method (default: 10)",
+)
+@click.option(
+    "--hub-weight",
+    type=float,
+    default=2.0,
+    help="Weight multiplier for hub nodes in embedding method (default: 2.0)",
+)
+@click.option(
+    "--bridge-weight",
+    type=float,
+    default=2.0,
+    help="Weight multiplier for bridge nodes in embedding method (default: 2.0)",
+)
 def abstract_graph(
-<<<<<<< HEAD
     tenant_id: str,
     sample_size: int,
+    method: str,
     seed: int | None,
     clear: bool,
     preserve_security_patterns: bool,
     security_patterns: str | None,
-=======
-    tenant_id: str, sample_size: int, method: str, seed: int | None, clear: bool
->>>>>>> 45821f4c
+    dimensions: int,
+    walk_length: int,
+    num_walks: int,
+    hub_weight: float,
+    bridge_weight: float,
 ) -> None:
     """Create abstracted subset of Azure tenant graph with optional security preservation.
 
@@ -87,15 +119,11 @@
             --security-patterns "public_to_sensitive,privilege_escalation"
 
     The command:
-<<<<<<< HEAD
-    1. Samples nodes using stratified sampling by resource type
-    2. (Optional) Augments sample to preserve security patterns
-=======
     1. Samples nodes using stratified or embedding-based sampling
     2. Preserves resource type distribution (±15%)
->>>>>>> 45821f4c
-    3. Creates :SAMPLE_OF relationships linking samples to originals
-    4. Displays statistics including security coverage metrics
+    3. (Optional) Augments sample to preserve security patterns
+    4. Creates :SAMPLE_OF relationships linking samples to originals
+    5. Displays statistics including security coverage metrics
 
     Sampling Methods:
     - stratified: Uniform sampling within each resource type (fast, 70%+ hub preservation)
@@ -108,36 +136,40 @@
     - Minimum 10 resources required in source graph
     """
     try:
-<<<<<<< HEAD
         asyncio.run(
             _abstract_graph_async(
                 tenant_id,
                 sample_size,
+                method,
                 seed,
                 clear,
                 preserve_security_patterns,
                 security_patterns,
+                dimensions,
+                walk_length,
+                num_walks,
+                hub_weight,
+                bridge_weight,
             )
         )
-=======
-        asyncio.run(_abstract_graph_async(tenant_id, sample_size, method, seed, clear))
->>>>>>> 45821f4c
     except Exception as e:
         console.print(f"[red]Error:[/red] {e}")
         raise click.Abort() from e
 
 
 async def _abstract_graph_async(
-<<<<<<< HEAD
     tenant_id: str,
     sample_size: int,
+    method: str,
     seed: int | None,
     clear: bool,
     preserve_security_patterns: bool,
     security_patterns: str | None,
-=======
-    tenant_id: str, sample_size: int, method: str, seed: int | None, clear: bool
->>>>>>> 45821f4c
+    dimensions: int,
+    walk_length: int,
+    num_walks: int,
+    hub_weight: float,
+    bridge_weight: float,
 ) -> None:
     """Async implementation of abstract-graph command."""
     # Ensure Neo4j is running
@@ -173,7 +205,15 @@
             console.print(f"[bold]Patterns to preserve:[/bold] {', '.join(patterns_list)}")
 
         # Create service and perform abstraction
-        service = GraphAbstractionService(driver, method=method)
+        service = GraphAbstractionService(
+            driver,
+            method=method,
+            dimensions=dimensions,
+            walk_length=walk_length,
+            num_walks=num_walks,
+            hub_weight=hub_weight,
+            bridge_weight=bridge_weight,
+        )
 
         result = await service.abstract_tenant_graph(
             tenant_id=tenant_id,
