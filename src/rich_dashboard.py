import os
import re
import sys
import threading
from contextlib import contextmanager
from typing import Any, Callable, Dict, Optional

from rich.align import Align
from rich.console import Console, Group
from rich.layout import Layout
from rich.live import Live
from rich.panel import Panel
from rich.spinner import Spinner
from rich.table import Table
from rich.text import Text

from src.cli_dashboard_widgets import ScrollableLogWidget


class DashboardExit(Exception):
    """Raised to force exit from the dashboard context."""

    pass


class RichDashboard:
    def __init__(self, config: Dict[str, Any], max_concurrency: int):
        self.console = Console()
        self.layout = Layout()
        self.config = config
        self.max_concurrency = max_concurrency

        # Add log_file_path for CLI compatibility
        import tempfile
        from datetime import datetime

        timestamp = datetime.now().strftime("%Y%m%d_%H%M%S")
        self.log_file_path = (
            f"{tempfile.gettempdir()}/azure_tenant_grapher_{timestamp}.log"
        )
        self._should_exit = False
        self.log_level = "info"

        self.progress_stats = {
            "processed": 0,
            "total": 0,
            "successful": 0,
            "failed": 0,
            "skipped": 0,
            "llm_generated": 0,
            "llm_skipped": 0,
            "llm_in_flight": 0,
        }
        self.lock = threading.Lock()
        self.processing = True  # Show spinner by default

        # Log widget for real-time log display
        self.log_widget = ScrollableLogWidget(max_lines=50)
        self._log_file_last_pos = 0

        # Layout: top margin, then config/progress, then logs
        self.layout.split(
            Layout(name="top_margin", size=4),
            Layout(name="top", size=15),
            Layout(name="logs"),
        )
        self.layout["top"].split_row(
            Layout(name="config", ratio=2), Layout(name="progress", ratio=1)
        )
        self.layout["config"].update(self._render_config_panel())
        self.layout["progress"].update(self._render_progress_panel())
        self.layout["logs"].update(self.render_log_panel())
        self.layout["top_margin"].update(Text(""))

    def _render_config_panel(self):
        table = Table.grid(expand=True)
        table.add_column(justify="right", style="cyan", no_wrap=True)
        table.add_column()
        for k, v in self.config.items():
            table.add_row(str(k), str(v))
        table.add_row("Max Concurrency", str(self.max_concurrency))
        # Add log file path as a single row, not split across lines
        table.add_row("Log File", self.log_file_path)
        return Panel(
            table, title="Config / Parameters", border_style="green", height=15
        )

    def _render_progress_panel(self):
        stats = self.progress_stats
        table = Table.grid(expand=True)
        table.add_column("Metric", style="magenta")
        table.add_column("Value", style="bold")
        table.add_row("Processed", f"{stats['processed']}/{stats['total']}")
        table.add_row("Successful", str(stats["successful"]))
        table.add_row("Failed", str(stats["failed"]))
        table.add_row("Skipped", str(stats["skipped"]))
        table.add_row("LLM Generated", str(stats["llm_generated"]))
        table.add_row("LLM Skipped", str(stats["llm_skipped"]))
        table.add_row("LLM In-Flight", str(stats.get("llm_in_flight", 0)))
        table.add_row("Max Concurrency", str(self.max_concurrency))
        # Add spinner and label at the bottom if processing
        exit_label = Text("Press 'x' to exit", style="yellow")
        if self.processing:
            spinner = Spinner("dots", text="processing...", style="green")
            group = Group(table, exit_label, Align.center(spinner))
            return Panel(group, title="Progress", border_style="blue", height=15)
        else:
            group = Group(table, exit_label)
            return Panel(group, title="Progress", border_style="blue", height=15)

    # (Removed legacy _render_error_panel and all references to self.errors)

    def update_progress(self, **kwargs: Any):
        with self.lock:
            self.progress_stats.update(kwargs)
            self.layout["progress"].update(self._render_progress_panel())

    # Remove the old error panel method entirely

    def poll_log_file(self):
        """Read new lines from the log file and add them to the log widget."""
        if not os.path.exists(self.log_file_path):
            return
        with self.lock:
            with open(self.log_file_path, encoding="utf-8", errors="replace") as f:
                f.seek(self._log_file_last_pos)
                new_lines = f.readlines()
                self._log_file_last_pos = f.tell()
            for line in new_lines:
                line = line.rstrip("\n")
                # Stack trace formatting: colorize "Traceback", indent frames, color errors
                if "Traceback (most recent call last):" in line:
                    self.log_widget.add_line(line, style="bold red", level="warning")
                elif re.match(r'^\s+File ".*", line \d+, in ', line):
                    self.log_widget.add_line(line, style="yellow", level="warning")
                elif re.match(r"^\s+\w+", line):
                    self.log_widget.add_line(line, style="yellow", level="warning")
                elif re.match(r"^[A-Z][a-zA-Z]+Error: ", line):
                    self.log_widget.add_line(line, style="bold red", level="warning")
                else:
                    # Color by log level if present
                    if "ERROR" in line or "Exception" in line:
                        self.log_widget.add_line(line, style="red", level="warning")
                    elif "WARNING" in line:
                        self.log_widget.add_line(line, style="yellow", level="warning")
                    elif "INFO" in line:
                        self.log_widget.add_line(line, style="green", level="info")
                    elif "DEBUG" in line:
                        self.log_widget.add_line(line, style="dim", level="debug")
                    else:
                        self.log_widget.add_line(line, style="white", level="info")
            self.layout["logs"].update(self.render_log_panel())

    def render_log_panel(self):
        """Return a Rich panel with the log widget's content."""
        log_level_label = f"Log Level: {self.log_level.upper()}; Press 'i' for INFO, 'd' for DEBUG, 'w' for WARN"
        log_content = self.log_widget.__rich__()
        return Panel(
            Align.left(log_content),
            title=log_level_label,
            border_style="green",
            padding=(0, 1),
        )

    def add_error(self, error: str):
        with self.lock:
            self.log_widget.add_line(error, style="red", level="warning")
            self.layout["logs"].update(self.render_log_panel())

    def log_info(self, info: str):
        with self.lock:
            self.log_widget.add_line(info, style="green", level="info")
            self.layout["logs"].update(self.render_log_panel())

    def set_processing(self, processing: bool):
        with self.lock:
            self.processing = processing
            self.layout["progress"].update(self._render_progress_panel())

    @contextmanager
    def live(
        self,
        key_handler: Optional[Callable[[], None]] = None,
        key_queue: Optional[Any] = None,
    ):
        import readchar

        stop_event = threading.Event()
        self._should_exit = False

        def default_key_loop():
            import queue

            # If not a TTY and no key_queue, create a stdin reader thread to feed a queue
            local_queue = key_queue
            stdin_reader_thread = None
            if not sys.stdin.isatty() and key_queue is None:
                local_queue = queue.Queue()

                def stdin_reader(
                    q: "queue.Queue[str]", stop_event: threading.Event
                ) -> None:
                    while not stop_event.is_set():
                        ch = sys.stdin.read(1)
                        if ch:
                            q.put(ch)

                stdin_reader_thread = threading.Thread(
                    target=stdin_reader, args=(local_queue, stop_event), daemon=True
                )
                stdin_reader_thread.start()
                with self.lock:
                    self.log_widget.add_line(
                        "STDIN fallback: using stdin reader thread for keypresses.",
                        style="yellow",
                        level="info",
                    )
                    self.layout["logs"].update(self.render_log_panel())
            else:
                with self.lock:
                    self.log_widget.add_line(
                        "Keypress thread started. Waiting for 'x', 'i', 'd', 'w'...",
                        style="yellow",
                        level="info",
                    )
                    self.layout["logs"].update(self.render_log_panel())
            while not stop_event.is_set():
                try:
                    if local_queue is not None:
                        import queue
                        try:
                            key = local_queue.get(timeout=1)
                        except queue.Empty:
                            # Normal timeout, continue to check stop_event
                            continue
                    else:
                        key = readchar.readkey()
                except Exception as e:
                    with self.lock:
                        self.log_widget.add_line(
                            f"Keypress error: {e}", style="red", level="warning"
                        )
                        self.layout["logs"].update(self.render_log_panel())
                    continue
                with self.lock:
                    self.log_widget.add_line(
                        f"Keypress received: {key!r}", style="yellow", level="info"
                    )
                    self.layout["logs"].update(self.render_log_panel())
                if key and key.lower() == "x":
                    with self.lock:
                        self._should_exit = True
<<<<<<< HEAD
                    print(
                        "[DEBUG] Immediate exit: user pressed 'x'",
                        file=sys.stderr,
                        flush=True,
                    )
                    return  # Return from the key loop instead of calling sys.exit
=======
                    # Ensure immediate process termination
                    try:
                        sys.exit(0)
                    except SystemExit:
                        # If sys.exit is caught, force immediate termination
                        os._exit(0)
>>>>>>> c3899c23
                elif key and key.lower() in ("i", "d", "w"):
                    level = {"i": "info", "d": "debug", "w": "warning"}[key.lower()]
                    with self.lock:
                        self.log_level = level
                        # Update all loggers' and handlers' levels
                        import logging

                        level_map = {
                            "debug": logging.DEBUG,
                            "info": logging.INFO,
                            "warning": logging.WARNING,
                        }
                        new_level = level_map.get(self.log_level, logging.INFO)
                        root_logger = logging.getLogger()
                        root_logger.setLevel(new_level)

                        # Set all handler levels for all loggers
                        def set_all_handler_levels(
                            logger: logging.Logger, level: int
                        ) -> None:
                            for handler in getattr(logger, "handlers", []):
                                handler.setLevel(level)

                        set_all_handler_levels(root_logger, new_level)
                        for name in logging.root.manager.loggerDict:
                            # Preserve specific logger configurations (httpx, azure, openai should stay at WARNING)
                            if name in ["httpx", "azure", "openai"]:
                                continue
                            logger = logging.getLogger(name)
                            logger.setLevel(new_level)
                            set_all_handler_levels(logger, new_level)
                        self.log_widget.add_line(
                            f"Log level set to {self.log_level.upper()}",
                            style="yellow",
                            level="info",
                        )
                        self.layout["logs"].update(self.render_log_panel())
            if stdin_reader_thread is not None:
                stop_event.set()
                stdin_reader_thread.join(timeout=1)

        key_loop = key_handler if key_handler is not None else default_key_loop

        key_thread = threading.Thread(target=key_loop, daemon=True)
        key_thread.start()
        try:
            with Live(self.layout, refresh_per_second=4, console=self.console) as live:
                # Monitor for exit in a background thread
                import time

                def monitor_exit():
                    while not stop_event.is_set():
                        if self._should_exit:
                            live.stop()
                            stop_event.set()  # Signal all threads to stop
                            # Ensure immediate process termination
                            os._exit(0)  # Restored: force immediate process termination
                        time.sleep(0.05)

                monitor_thread = threading.Thread(target=monitor_exit, daemon=True)
                monitor_thread.start()

                try:
                    yield
                finally:
                    stop_event.set()
                    monitor_thread.join(timeout=1)
        finally:
            stop_event.set()
            key_thread.join(timeout=2)

    @property
    def should_exit(self):
        return self._should_exit<|MERGE_RESOLUTION|>--- conflicted
+++ resolved
@@ -250,21 +250,12 @@
                 if key and key.lower() == "x":
                     with self.lock:
                         self._should_exit = True
-<<<<<<< HEAD
-                    print(
-                        "[DEBUG] Immediate exit: user pressed 'x'",
-                        file=sys.stderr,
-                        flush=True,
-                    )
-                    return  # Return from the key loop instead of calling sys.exit
-=======
                     # Ensure immediate process termination
                     try:
                         sys.exit(0)
                     except SystemExit:
                         # If sys.exit is caught, force immediate termination
                         os._exit(0)
->>>>>>> c3899c23
                 elif key and key.lower() in ("i", "d", "w"):
                     level = {"i": "info", "d": "debug", "w": "warning"}[key.lower()]
                     with self.lock:
