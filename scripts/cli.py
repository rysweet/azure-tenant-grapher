#!/usr/bin/env python3
"""
Enhanced CLI wrapper for Azure Tenant Grapher

This script provides an improved command-line interface with better error handling,
configuration validation, and progress tracking.
"""

import asyncio
import functools
import logging
import os
import sys
from typing import Any, Callable, Coroutine, Optional

from dotenv import load_dotenv
from rich.console import Console
from rich.logging import RichHandler
from rich.style import Style

from src.cli_dashboard_manager import DashboardExitException
from src.commands.abstract_graph import abstract_graph
from src.commands.auth import app_registration as app_registration_cmd

# Import modular commands for CLI registration (Issue #482)
from src.commands.config import config as config_cmd
from src.commands.database import (
    backup as backup_cmd,
)
from src.commands.database import (
    backup_db as backup_db_cmd,
)
from src.commands.database import (
    container as container_cmd,
)
from src.commands.database import (
    restore as restore_cmd,
)
from src.commands.database import (
    wipe as wipe_cmd,
)
from src.commands.deploy import deploy_command
from src.commands.doctor import check_permissions as check_permissions_cmd
from src.commands.doctor import doctor as doctor_cmd
from src.commands.export_abstraction import export_abstraction_command
from src.commands.layer_cmd import layer as layer_group
from src.commands.list_deployments import list_deployments
<<<<<<< HEAD
=======
from src.commands.report import report as report_cmd
>>>>>>> d22c05aa
from src.commands.scaling import (
    scale_clean as scale_clean_cmd,
)
from src.commands.scaling import (
    scale_down as scale_down_cmd,
)
from src.commands.scaling import (
    scale_stats as scale_stats_cmd,
)
from src.commands.scaling import (
    scale_up as scale_up_cmd,
)
from src.commands.scaling import (
    scale_validate as scale_validate_cmd,
)
from src.commands.spa import spa_start as spa_start_command
from src.commands.spa import spa_stop as spa_stop_command
from src.commands.spec import generate_spec_command_handler, spec_command_handler
from src.commands.tenant import create_tenant as create_tenant_cmd
from src.commands.undeploy import undeploy
from src.commands.validate_deployment import validate_deployment_command
from src.commands.visualize import visualize_command_handler

# Initialize console for rich output
console = Console()


def _should_redact_env_var(key: str) -> bool:
    """Check if an environment variable key should have its value redacted."""
    # Patterns that indicate sensitive values (credentials, secrets, keys)
    sensitive_patterns = ("PASS", "SECRET", "KEY", "TOKEN", "AUTH", "CRED")
    return any(pattern in key.upper() for pattern in sensitive_patterns)


def print_cli_env_block(context: str = "", debug: bool = False):
    # Only print environment variables if debug is enabled
    if debug:
        print(f"[CLI ENV DUMP]{'[' + context + ']' if context else ''}")
        env_vars_to_print = [
            "NEO4J_CONTAINER_NAME",
            "NEO4J_DATA_VOLUME",
            "NEO4J_" + "PASSWORD",  # Split to avoid security scanner false positive
            "NEO4J_PORT",
            "NEO4J_URI",
        ]
        for k in env_vars_to_print:
            value = os.environ.get(k)
            if _should_redact_env_var(k) and value:
                value = "***REDACTED***"
            print(f"[CLI ENV] {k}={value}")


# We'll call this later after parsing debug flag

# Set Azure logging levels early
# Suppress verbose HTTP logging from Azure SDK and related libraries
for name in [
    "azure",
    "azure.core",
    "azure.core.pipeline",
    "azure.core.pipeline.policies",
    "azure.core.pipeline.policies.http_logging_policy",
    "azure.core.pipeline.policies.HttpLoggingPolicy",
    "azure.identity",
    "azure.mgmt",
    "msrest",
    "urllib3",
    "urllib3.connectionpool",
    "http.client",
    "requests.packages.urllib3",
    "httpx",
    "openai",
]:
    logging.getLogger(name).setLevel(logging.WARNING)


class GreenInfoRichHandler(RichHandler):
    def get_level_style(self, level_name: str) -> Style:
        """Override log level colors for better readability."""
        if level_name == "INFO":
            return Style(color="blue", bold=True)
        if level_name == "DEBUG":
            return Style(color="white", dim=True)
        if level_name == "WARNING":
            return Style(color="yellow", bold=True)
        if level_name == "ERROR":
            return Style(color="red", bold=True)
        if level_name == "CRITICAL":
            return Style(color="red", bold=True, reverse=True)
        # Fallback for other levels
        return Style(color="cyan")


# Add the parent directory to the path for imports
sys.path.append(os.path.dirname(os.path.dirname(__file__)))

# Always load .env if present
load_dotenv()

# (Removed duplicate import of DashboardExitException)

try:
    import click

    # Keep handler imports for backward compatibility (deprecated, use modular commands)
    from src.cli_commands import build_command_handler
    from src.iac.cli_handler import generate_iac_command_handler
except ImportError as e:
    print(f"Import error: {e}")
    print("Please ensure all required packages are installed:")
    print("pip install -r requirements.txt")
    sys.exit(1)

# --- CLI installer helper imports ---
try:
    from src.utils.cli_installer import install_tool, is_tool_installed
except ImportError:

    def is_tool_installed(name: str) -> bool:
        return False

    def install_tool(tool: str) -> bool:
        print(f"Install helper unavailable. Please install {tool} manually.")
        return False


# (Removed duplicate import of DashboardExitException)


def async_command(f: Callable[..., Coroutine[Any, Any, Any]]) -> Callable[..., Any]:
    """Decorator to make Click commands async-compatible."""

    @functools.wraps(f)
    def wrapper(*args: Any, **kwargs: Any) -> Any:
        try:
            try:
                loop = asyncio.get_running_loop()
            except RuntimeError:
                loop = None

            if loop and loop.is_running():
                # Already in an event loop (e.g., pytest-asyncio, Jupyter)
                import nest_asyncio

                nest_asyncio.apply()
                task = loop.create_task(f(*args, **kwargs))
                result = loop.run_until_complete(task)
            else:
                result = asyncio.run(f(*args, **kwargs))
            # If the async command returns a sentinel indicating dashboard exit, exit here
            if result == "__DASHBOARD_EXIT__":
                # Extract debug flag from context if available
                debug = (
                    getattr(args[0], "obj", {}).get("debug", False) if args else False
                )
                if debug:
                    print(
                        "[DEBUG] EXIT SENTINEL '__DASHBOARD_EXIT__' detected in async_command. Exiting now.",
                        file=sys.stderr,
                    )
                sys.stderr.flush()
                sys.exit(0)
            if result == "__NO_DASHBOARD_BUILD_COMPLETE__":
                # Extract debug flag from context if available
                debug = (
                    getattr(args[0], "obj", {}).get("debug", False) if args else False
                )
                if debug:
                    print(
                        "[DEBUG] EXIT SENTINEL '__NO_DASHBOARD_BUILD_COMPLETE__' detected in async_command. Exiting now.",
                        file=sys.stderr,
                    )
                sys.stderr.flush()
                sys.exit(0)
            return result
        except DashboardExitException:
            sys.exit(0)

    return wrapper


def show_comprehensive_help(ctx: click.Context) -> None:
    """Show comprehensive help for all commands."""
    click.echo("🚀 Azure Tenant Grapher - Enhanced CLI")
    click.echo("=" * 60)
    click.echo()

    # Show main help
    click.echo(ctx.get_help())
    click.echo()

    # Show command descriptions
    commands_info = {
        "build": "🏗️  Build Azure tenant graph with optional dashboard interface",
        "test": "🧪 Run quick test with limited resources to validate setup",
        "visualize": "🎨 Generate interactive HTML visualization from existing graph",
        "spec": "📋 Generate tenant specification document from existing graph",
        "generate-spec": "📄 Generate anonymized tenant specification (standalone)",
        "generate-iac": "🏗️ Generate Infrastructure-as-Code templates from graph data",
        "mcp-query": "🤖 Execute natural language queries via MCP (experimental)",
        "config": "⚙️  Show current configuration template",
        "container": "🐳 Manage Neo4j Docker container",
        "backup-db": "💾 Backup Neo4j database to a local file",
    }

    click.echo("📚 COMMAND DESCRIPTIONS:")
    click.echo("=" * 60)

    for cmd_name, description in commands_info.items():
        click.echo(f"\n{description}")
        click.echo(f"Usage: {ctx.info_name} {cmd_name} [OPTIONS]")
        click.echo(f"Help:  {ctx.info_name} {cmd_name} --help")

    click.echo()
    click.echo("💡 QUICK START EXAMPLES:")
    click.echo("=" * 60)
    click.echo("  # Build graph with dashboard (default)")
    click.echo("  python scripts/cli.py build")
    click.echo()
    click.echo("  # Build graph without dashboard (line-by-line logs)")
    click.echo("  python scripts/cli.py build --no-dashboard --log-level DEBUG")
    click.echo()
    click.echo("  # Test with limited resources")
    click.echo("  python scripts/cli.py test --limit 20")
    click.echo()
    click.echo("  # Generate visualization from existing data")
    click.echo("  python scripts/cli.py visualize")
    click.echo()
    click.echo("📖 For detailed help on any command, use: {command} --help")
    click.echo("🌐 Documentation: https://github.com/your-repo/azure-tenant-grapher")


@click.group(invoke_without_command=True)
@click.option(
    "--log-level",
    default="INFO",
    help="Logging level (DEBUG, INFO, WARNING, ERROR)",
)
@click.option(
    "--debug",
    is_flag=True,
    help="Enable debug output including environment variables",
)
@click.pass_context
def cli(ctx: click.Context, log_level: str, debug: bool) -> None:
    """Azure Tenant Grapher - Enhanced CLI for building Neo4j graphs of Azure resources."""
    ctx.ensure_object(dict)
    ctx.obj["log_level"] = log_level.upper()
    ctx.obj["debug"] = debug

    # Print debug environment block if debug is enabled
    print_cli_env_block("STARTUP", debug)

    # If no command is provided, show comprehensive help
    if ctx.invoked_subcommand is None:
        show_comprehensive_help(ctx)


@cli.command()
@click.option(
    "--tenant-id",
    required=False,
    help="Azure tenant ID (defaults to AZURE_TENANT_ID from .env)",
)
@click.option(
    "--resource-limit",
    type=int,
    help="Maximum number of resources to process (for testing)",
)
@click.option(
    "--max-llm-threads",
    type=int,
    default=5,
    help="Maximum number of parallel LLM threads (default: 5)",
)
@click.option(
    "--max-build-threads",
    type=int,
    default=20,
    help="Maximum concurrent API calls for fetching resource details (default: 20)",
)
@click.option(
    "--max-retries",
    type=int,
    default=3,
    help="Maximum number of retries for failed resources (default: 3)",
)
@click.option(
    "--max-concurrency",
    type=int,
    default=100,
    help="Maximum concurrent resource processing workers (default: 100)",
)
@click.option("--no-container", is_flag=True, help="Do not auto-start Neo4j container")
@click.option(
    "--generate-spec",
    is_flag=True,
    help="Generate tenant specification after graph building",
)
@click.option(
    "--visualize",
    is_flag=True,
    help="Generate graph visualization after building",
)
@click.option(
    "--no-dashboard",
    is_flag=True,
    help="Disable the Rich dashboard and emit logs line by line",
)
@click.option(
    "--test-keypress-queue",
    is_flag=True,
    help="Enable test mode for dashboard keypresses (for integration tests only)",
)
@click.option(
    "--test-keypress-file",
    type=str,
    default="",
    help="Path to file containing simulated keypresses (for integration tests only)",
)
@click.option(
    "--rebuild-edges",
    is_flag=True,
    help="Force re-evaluation of all relationships/edges for all resources in the graph database",
)
@click.option(
    "--no-aad-import",
    is_flag=True,
    help="Disable Azure AD user/group import from Microsoft Graph API",
)
@click.option(
    "--filter-by-subscriptions",
    type=str,
    help="Comma-separated list of subscription IDs to include (filters discovery)",
)
@click.option(
    "--filter-by-rgs",
    type=str,
    help="Comma-separated list of resource group names to include (filters discovery)",
)
@click.pass_context
@async_command
async def build(
    ctx: click.Context,
    tenant_id: str,
    resource_limit: Optional[int],
    max_llm_threads: int,
    max_build_threads: int,
    max_retries: int,
    max_concurrency: int,
    no_container: bool,
    generate_spec: bool,
    visualize: bool,
    no_dashboard: bool,
    test_keypress_queue: bool,
    test_keypress_file: str,
    rebuild_edges: bool = False,
    no_aad_import: bool = False,
    filter_by_subscriptions: Optional[str] = None,
    filter_by_rgs: Optional[str] = None,
) -> str | None:
    """
    Build the complete Azure tenant graph with enhanced processing.

    By default, shows a live Rich dashboard with progress, logs, and interactive controls:
      - Press 'x' to exit the dashboard at any time.
      - Press 'i', 'd', or 'w' to set log level to INFO, DEBUG, or WARNING.

    Use --no-dashboard to disable the dashboard and emit logs line by line to the terminal.
    """
    debug = ctx.obj.get("debug", False)
    if debug:
        print("[DEBUG] CLI build command called", flush=True)
    result = await build_command_handler(
        ctx,
        tenant_id,
        resource_limit,
        max_llm_threads,
        max_build_threads,
        max_retries,
        max_concurrency,
        no_container,
        generate_spec,
        visualize,
        no_dashboard,
        test_keypress_queue,
        test_keypress_file,
        rebuild_edges,
        no_aad_import,
        debug,
        filter_by_subscriptions,
        filter_by_rgs,
    )
    if debug:
        print(f"[DEBUG] build_command_handler returned: {result!r}", flush=True)
    return result


# Add "scan" as an alias to the "build" command for consistency with documentation and UI
@cli.command(name="scan")
@click.option(
    "--tenant-id",
    required=False,
    help="Azure tenant ID (defaults to AZURE_TENANT_ID from .env)",
)
@click.option(
    "--resource-limit",
    type=int,
    help="Maximum number of resources to process (for testing)",
)
@click.option(
    "--max-llm-threads",
    type=int,
    default=5,
    help="Maximum number of parallel LLM threads (default: 5)",
)
@click.option(
    "--max-build-threads",
    type=int,
    default=20,
    help="Maximum concurrent API calls for fetching resource details (default: 20)",
)
@click.option(
    "--max-retries",
    type=int,
    default=3,
    help="Maximum number of retries for failed resources (default: 3)",
)
@click.option(
    "--max-concurrency",
    type=int,
    default=100,
    help="Maximum concurrent resource processing workers (default: 100)",
)
@click.option("--no-container", is_flag=True, help="Do not auto-start Neo4j container")
@click.option(
    "--generate-spec",
    is_flag=True,
    help="Generate tenant specification after graph scanning",
)
@click.option(
    "--visualize",
    is_flag=True,
    help="Generate graph visualization after scanning",
)
@click.option(
    "--no-dashboard",
    is_flag=True,
    help="Disable the Rich dashboard and emit logs line by line",
)
@click.option(
    "--test-keypress-queue",
    is_flag=True,
    help="Enable test mode for dashboard keypresses (for integration tests only)",
)
@click.option(
    "--test-keypress-file",
    type=str,
    default="",
    help="Path to file containing simulated keypresses (for integration tests only)",
)
@click.option(
    "--rebuild-edges",
    is_flag=True,
    help="Force re-evaluation of all relationships/edges for all resources in the graph database",
)
@click.option(
    "--no-aad-import",
    is_flag=True,
    help="Disable Azure AD user/group import from Microsoft Graph API",
)
@click.option(
    "--filter-by-subscriptions",
    type=str,
    help="Comma-separated list of subscription IDs to include (filters discovery)",
)
@click.option(
    "--filter-by-rgs",
    type=str,
    help="Comma-separated list of resource group names to include (filters discovery)",
)
@click.pass_context
@async_command
async def scan(
    ctx: click.Context,
    tenant_id: str,
    resource_limit: Optional[int],
    max_llm_threads: int,
    max_build_threads: int,
    max_retries: int,
    max_concurrency: int,
    no_container: bool,
    generate_spec: bool,
    visualize: bool,
    no_dashboard: bool,
    test_keypress_queue: bool,
    test_keypress_file: str,
    rebuild_edges: bool = False,
    no_aad_import: bool = False,
    filter_by_subscriptions: Optional[str] = None,
    filter_by_rgs: Optional[str] = None,
) -> str | None:
    """
    Scan the complete Azure tenant graph with enhanced processing.

    This command discovers all resources in your Azure tenant and builds a comprehensive
    Neo4j graph database. By default, shows a live Rich dashboard with progress, logs,
    and interactive controls:
      - Press 'x' to exit the dashboard at any time.
      - Press 'i', 'd', or 'w' to set log level to INFO, DEBUG, or WARNING.

    Use --no-dashboard to disable the dashboard and emit logs line by line to the terminal.
    """
    debug = ctx.obj.get("debug", False)
    if debug:
        print("[DEBUG] CLI scan command called", flush=True)
    result = await build_command_handler(
        ctx,
        tenant_id,
        resource_limit,
        max_llm_threads,
        max_build_threads,
        max_retries,
        max_concurrency,
        no_container,
        generate_spec,
        visualize,
        no_dashboard,
        test_keypress_queue,
        test_keypress_file,
        rebuild_edges,
        no_aad_import,
        debug,
        filter_by_subscriptions,
        filter_by_rgs,
    )
    if debug:
        print(
            f"[DEBUG] scan command (via build_command_handler) returned: {result!r}",
            flush=True,
        )
    return result


@cli.command()
@click.option(
    "--tenant-id",
    required=False,
    help="Azure tenant ID (defaults to AZURE_TENANT_ID from .env)",
)
@click.option(
    "--limit",
    type=int,
    default=50,
    help="Maximum number of resources to process (default: 50)",
)
@click.pass_context
@async_command
async def test(ctx: click.Context, tenant_id: str, limit: int) -> None:
    """Run a test with limited resources to validate setup."""

    effective_tenant_id = tenant_id or os.environ.get("AZURE_TENANT_ID")
    if not effective_tenant_id:
        click.echo(
            "❌ No tenant ID provided and AZURE_TENANT_ID not set in environment.",
            err=True,
        )
        sys.exit(1)

    click.echo(f"🧪 Running test mode with up to {limit} resources...")

    ctx.invoke(
        build,
        tenant_id=effective_tenant_id,
        resource_limit=limit,
        max_llm_threads=3,
        no_container=False,
        generate_spec=False,
        visualize=False,
    )


@cli.command()
@click.option(
    "--link-hierarchy/--no-link-hierarchy",
    default=False,
    help="Enable Resource→Subscription→Tenant hierarchical edges.",
)
@click.option(
    "--no-container",
    is_flag=True,
    help="Do not auto-start Neo4j container",
)
@click.pass_context
@async_command
async def visualize(
    ctx: click.Context, link_hierarchy: bool, no_container: bool
) -> None:
    """Generate graph visualization from existing Neo4j data (no tenant-id required)."""
    await visualize_command_handler(ctx, link_hierarchy, no_container)


@cli.command(name="analyze-patterns")
@click.option(
    "--output-dir",
    "-o",
    help="Output directory for analysis results (default: outputs/pattern_analysis_<timestamp>)",
)
@click.option(
    "--no-visualizations",
    is_flag=True,
    help="Skip generating matplotlib visualizations (only export JSON data)",
)
@click.option(
    "--top-n-nodes",
    type=int,
    default=30,
    help="Number of top nodes to include in visualizations (default: 30)",
)
@click.option(
    "--no-container",
    is_flag=True,
    help="Do not auto-start Neo4j container",
)
@click.pass_context
@async_command
async def analyze_patterns(
    ctx: click.Context,
    output_dir: Optional[str],
    no_visualizations: bool,
    top_n_nodes: int,
    no_container: bool,
) -> None:
    """Analyze Azure resource graph to identify architectural patterns.

    This command analyzes the relationships between Azure resources in your Neo4j
    graph database to identify common architectural patterns such as:

    - Web Applications (App Service + Storage + Monitoring)
    - Virtual Machine Workloads (VMs + Networking + Storage)
    - Container Platforms (AKS + Container Registry)
    - Data Platforms (Databases + Private Endpoints)
    - Serverless Applications (Functions + Storage + Key Vault)
    - And more...

    The analysis generates:
    - JSON export of aggregated resource relationships
    - Summary report with pattern detection results
    - Visualizations showing resource connections and patterns (requires matplotlib/scipy)

    Examples:

        # Analyze patterns with visualizations
        atg analyze-patterns

        # Analyze without visualizations (faster, no matplotlib required)
        atg analyze-patterns --no-visualizations

        # Analyze with custom output directory
        atg analyze-patterns -o my_analysis

        # Show more nodes in visualization
        atg analyze-patterns --top-n-nodes 50
    """
    from src.cli_commands import analyze_patterns_command_handler

    await analyze_patterns_command_handler(
        ctx, output_dir, no_visualizations, top_n_nodes, no_container
    )


@cli.group(name="report")
def report():
    """Generate various reports from Azure tenant data."""
    pass


@report.command(name="well-architected")
@click.option(
    "--output-dir",
    "-o",
    help="Output directory for report (default: outputs/well_architected_report_<timestamp>)",
)
@click.option(
    "--no-visualizations",
    is_flag=True,
    help="Skip generating matplotlib visualizations",
)
@click.option(
    "--skip-description-updates",
    is_flag=True,
    help="Skip updating resource descriptions in Neo4j with WAF insights",
)
@click.option(
    "--no-container",
    is_flag=True,
    help="Do not auto-start Neo4j container",
)
@click.pass_context
@async_command
async def well_architected(
    ctx: click.Context,
    output_dir: Optional[str],
    no_visualizations: bool,
    skip_description_updates: bool,
    no_container: bool,
) -> None:
    """Generate Well-Architected Framework analysis report.

    This command analyzes your Azure environment against the Well-Architected
    Framework, identifying architectural patterns and providing actionable
    recommendations.

    The report includes:
    - Pattern analysis with WAF pillar mappings
    - Markdown report with recommendations
    - Interactive Jupyter notebook for exploration
    - Resource description updates with WAF links (optional)
    - Visualizations showing pattern relationships (optional)

    Examples:

        # Generate full report with all features
        atg report well-architected

        # Generate report without updating resource descriptions
        atg report well-architected --skip-description-updates

        # Generate report without visualizations (faster)
        atg report well-architected --no-visualizations

        # Custom output directory
        atg report well-architected -o my_waf_report
    """
    from src.cli_commands import well_architected_report_command_handler

    await well_architected_report_command_handler(
        ctx, output_dir, no_visualizations, skip_description_updates, no_container
    )


@cli.command()
@click.option(
    "--tenant-id",
    required=False,
    help="Azure tenant ID (defaults to AZURE_TENANT_ID from .env)",
)
@click.pass_context
@async_command
@click.option(
    "--domain-name",
    required=False,
    help="Domain name to use for all entities that require one (e.g., user accounts)",
)
async def spec(
    ctx: click.Context, tenant_id: str, domain_name: Optional[str] = None
) -> None:
    """Generate only the tenant specification (requires existing graph)."""
    await spec_command_handler(ctx, tenant_id, domain_name)


@cli.command()
@click.option(
    "--limit", type=int, default=None, help="Resource limit (overrides config)"
)
@click.option("--output", type=str, default=None, help="Custom output path")
@click.option(
    "--hierarchical",
    is_flag=True,
    help="Generate hierarchical specification organized by Tenant→Subscription→Region→ResourceGroup",
)
@click.pass_context
def generate_spec(
    ctx: click.Context, limit: Optional[int], output: Optional[str], hierarchical: bool
) -> None:
    """Generate anonymized tenant Markdown specification (no tenant-id required)."""
    generate_spec_command_handler(ctx, limit, output, hierarchical)


@cli.command()
@click.option(
    "--tenant-id",
    required=False,
    help="Azure tenant ID (defaults to AZURE_TENANT_ID from .env)",
)
@click.option(
    "--target-subscription",
    required=False,
    help="Target Azure subscription ID for deployment (overrides auto-detection from source resources)",
)
@click.option(
    "--source-tenant-id",
    required=False,
    help="Source tenant ID (auto-detected from Azure CLI if not specified) - used for cross-tenant translation",
)
@click.option(
    "--target-tenant-id",
    required=False,
    help="Target tenant ID for cross-tenant deployment - enables Entra ID object translation",
)
@click.option(
    "--identity-mapping-file",
    required=False,
    help="Path to identity mapping JSON file for Entra ID object translation (users, groups, service principals)",
)
@click.option(
    "--strict-translation",
    is_flag=True,
    help="Fail on missing identity mappings (default: warn only and use placeholders)",
)
@click.option(
    "--format",
    "format_type",
    default="terraform",
    type=click.Choice(["terraform", "arm", "bicep"], case_sensitive=False),
    help="Target IaC format (default: terraform)",
)
@click.option(
    "--output",
    "output_path",
    help="Output directory for generated templates",
)
@click.option(
    "--rules-file",
    help="Path to transformation rules configuration file",
)
@click.option(
    "--dry-run",
    is_flag=True,
    help="Validate inputs without generating templates",
)
@click.option(
    "--resource-filters",
    help="Resource type filters (comma-separated)",
)
@click.option(
    "--subset-filter",
    help="Subset filter string (e.g., 'types=Microsoft.Storage/*;nodeIds=abc123')",
)
@click.option(
    "--node-id",
    "node_ids",
    multiple=True,
    help="Specific node IDs to generate IaC for (can be specified multiple times)",
)
@click.option(
    "--dest-rg",
    help="Target resource group name for Bicep module deployment",
)
@click.option(
    "--location",
    help="Target location/region for resource deployment",
)
# AAD mode is now always 'manual' (default behavior, flag removed)
@click.option(
    "--skip-validation",
    is_flag=True,
    help="Skip Terraform validation after generation (for terraform format only)",
)
@click.option(
    "--skip-subnet-validation",
    is_flag=True,
    help="Skip subnet address space containment validation (not recommended, Issue #333)",
)
@click.option(
    "--auto-fix-subnets",
    is_flag=True,
    help="Automatically fix subnet addresses that fall outside VNet address range (Issue #333)",
)
@click.option(
    "--preserve-rg-structure",
    is_flag=True,
    help="Preserve source resource group structure in target deployment (creates target RGs matching source structure)",
)
@click.option(
    "--naming-suffix",
    help="Custom naming suffix for resolving global name conflicts (default: random 6-char alphanumeric)",
)
@click.option(
    "--skip-name-validation",
    is_flag=True,
    help="Skip global resource name conflict validation (for terraform format only)",
)
@click.option(
    "--preserve-names",
    is_flag=True,
    help="Preserve original resource names; fail on conflicts instead of auto-fixing (for terraform format only)",
)
@click.option(
    "--auto-purge-soft-deleted",
    is_flag=True,
    help="Automatically purge soft-deleted Key Vaults before deployment (for terraform format only, GAP-016)",
)
@click.option(
    "--check-conflicts/--no-check-conflicts",
    default=True,
    help="Enable/disable pre-deployment conflict detection (default: enabled, Issue #336)",
)
@click.option(
    "--skip-conflict-check",
    is_flag=True,
    help="Skip pre-deployment conflict detection (shorthand for --no-check-conflicts)",
)
@click.option(
    "--auto-cleanup",
    is_flag=True,
    help="Automatically run cleanup script if conflicts are detected (Issue #336)",
)
@click.option(
    "--fail-on-conflicts/--no-fail-on-conflicts",
    default=True,
    help="Fail deployment if conflicts are detected (default: fail, Issue #336)",
)
@click.option(
    "--resource-group-prefix",
    help="Prefix to add to all resource group names (e.g., 'ITERATION15_') for non-destructive iterations",
)
@click.option(
    "--auto-import-existing/--no-auto-import-existing",
    default=True,
    help="Automatically import pre-existing Azure resources into Terraform state (default: enabled, Issue #412)",
)
@click.option(
    "--import-strategy",
    type=click.Choice(
        ["resource_groups", "all_resources", "selective"], case_sensitive=False
    ),
    default="all_resources",
    help="Strategy for importing existing resources: all_resources (default), resource_groups, or selective (Issue #412)",
)
@click.option(
    "--auto-register-providers",
    is_flag=True,
    help="Automatically register required Azure resource providers without prompting",
)
@click.option(
    "--scan-target",
    is_flag=True,
    help="Enable smart import by scanning target tenant for existing resources",
)
@click.option(
    "--scan-target-tenant-id",
    required=False,
    help="Target tenant ID to scan for smart import (required if --scan-target is enabled)",
)
@click.option(
    "--scan-target-subscription-id",
    required=False,
    help="Target subscription ID to scan for smart import (optional, scans all subscriptions if not provided)",
)
@click.option(
    "--split-by-community",
    is_flag=True,
    help="Split resources into separate Terraform files per community (connected component)",
)
@click.pass_context
@async_command
@click.option(
    "--domain-name",
    required=False,
    help="Domain name to use for all entities that require one (e.g., user accounts)",
)
async def generate_iac(
    ctx: click.Context,
    tenant_id: str,
    target_subscription: Optional[str],
    source_tenant_id: Optional[str],
    target_tenant_id: Optional[str],
    identity_mapping_file: Optional[str],
    strict_translation: bool,
    format_type: str,
    output_path: Optional[str],
    rules_file: Optional[str],
    dry_run: bool,
    resource_filters: Optional[str],
    subset_filter: Optional[str],
    node_ids: tuple,
    dest_rg: Optional[str],
    location: Optional[str],
    skip_validation: bool,
    skip_subnet_validation: bool,
    auto_fix_subnets: bool,
    preserve_rg_structure: bool,
    naming_suffix: Optional[str],
    skip_name_validation: bool,
    preserve_names: bool,
    auto_purge_soft_deleted: bool,
    check_conflicts: bool,
    skip_conflict_check: bool,
    auto_cleanup: bool,
    fail_on_conflicts: bool,
    resource_group_prefix: Optional[str],
    auto_import_existing: bool,
    import_strategy: str,
    auto_register_providers: bool,
    scan_target: bool,
    scan_target_tenant_id: Optional[str],
    scan_target_subscription_id: Optional[str],
    split_by_community: bool,
    domain_name: Optional[str] = None,
) -> None:
    """
    Generate Infrastructure-as-Code templates from graph data.

    Cross-Tenant Translation:
      Use --target-tenant-id to enable cross-tenant deployment with automatic
      translation of Entra ID objects and resource IDs. Combine with:

      --identity-mapping-file: JSON file mapping source to target identities
      --source-tenant-id: Source tenant (auto-detected if not provided)
      --strict-translation: Fail on missing mappings instead of using placeholders

    Example - Cross-tenant deployment:
      atg generate-iac --target-tenant-id TARGET_TENANT_ID \\
                       --target-subscription TARGET_SUB_ID \\
                       --identity-mapping-file mappings.json

    All other standard IaC options are supported. See --help for details.
    """
    from src.utils.cli_installer import ensure_tool

    if format_type.lower() == "terraform":
        try:
            ensure_tool("terraform", auto_prompt=True)
        except SystemExit:
            click.echo("Aborting: 'terraform' is required but was not installed.")
            sys.exit(1)
    elif format_type.lower() == "arm":
        try:
            ensure_tool("az", auto_prompt=True)
        except SystemExit:
            click.echo("Aborting: 'az' is required but was not installed.")
            sys.exit(1)
    elif format_type.lower() == "bicep":
        try:
            ensure_tool("bicep", auto_prompt=True)
        except SystemExit:
            click.echo("Aborting: 'bicep' is required but was not installed.")
            sys.exit(1)
    await generate_iac_command_handler(
        tenant_id=tenant_id,
        target_subscription=target_subscription,
        source_tenant_id=source_tenant_id,
        target_tenant_id=target_tenant_id,
        identity_mapping_file=identity_mapping_file,
        strict_translation=strict_translation,
        format_type=format_type,
        output_path=output_path,
        rules_file=rules_file,
        dry_run=dry_run,
        resource_filters=resource_filters,
        subset_filter=subset_filter,
        node_ids=list(node_ids) if node_ids else None,
        dest_rg=dest_rg,
        location=location,
        skip_validation=skip_validation,
        skip_subnet_validation=skip_subnet_validation,
        auto_fix_subnets=auto_fix_subnets,
        preserve_rg_structure=preserve_rg_structure,
        domain_name=domain_name,
        naming_suffix=naming_suffix,
        skip_name_validation=skip_name_validation,
        preserve_names=preserve_names,
        auto_purge_soft_deleted=auto_purge_soft_deleted,
        check_conflicts=check_conflicts,
        skip_conflict_check=skip_conflict_check,
        auto_cleanup=auto_cleanup,
        fail_on_conflicts=fail_on_conflicts,
        resource_group_prefix=resource_group_prefix,
        auto_import_existing=auto_import_existing,
        import_strategy=import_strategy,
        auto_register_providers=auto_register_providers,
        scan_target=scan_target,
        scan_target_tenant_id=scan_target_tenant_id,
        scan_target_subscription_id=scan_target_subscription_id,
        split_by_community=split_by_community,
    )


@cli.command()
@click.argument(
    "backup_path", type=click.Path(dir_okay=False, writable=True, resolve_path=True)
)
def backup_db(backup_path: str) -> None:
    """Backup the Neo4j database and save it to BACKUP_PATH."""
    from src.container_manager import Neo4jContainerManager

    container_manager = Neo4jContainerManager()
    if container_manager.backup_neo4j_database(backup_path):
        click.echo(f"✅ Neo4j backup completed and saved to {backup_path}")
    else:
        click.echo("❌ Neo4j backup failed", err=True)
        sys.exit(1)


@cli.command()
@click.pass_context
@async_command
async def mcp_server(ctx: click.Context) -> None:
    """Start MCP server (uvx mcp-neo4j-cypher) after ensuring Neo4j is running."""
    from src.cli_commands import mcp_server_command_handler

    await mcp_server_command_handler(ctx)


@cli.command()
@click.pass_context
@async_command
async def threat_model(ctx: click.Context) -> None:
    """Run the Threat Modeling Agent workflow to generate a DFD, enumerate threats, and produce a Markdown report from the current Neo4j graph."""
    from src.cli_commands import generate_threat_model_command_handler

    await generate_threat_model_command_handler(ctx)


@cli.command("generate-sim-doc")
@click.option(
    "--size",
    type=int,
    required=False,
    help="Target company size (approximate number of employees)",
)
@click.option(
    "--seed",
    type=click.Path(exists=True, dir_okay=False, readable=True),
    required=False,
    help="Path to a markdown file with seed/suggestions for the profile",
)
@click.option(
    "--output",
    type=click.Path(dir_okay=False, writable=True),
    required=False,
    help="Output markdown file (default: outputs/simdoc-<timestamp>.md)",
)
@click.pass_context
@async_command
async def generate_sim_doc(
    ctx: click.Context,
    size: Optional[int],
    seed: Optional[str],
    output: Optional[str],
) -> None:
    """
    Generate a simulated Azure customer profile as a Markdown narrative.
    """
    from src.cli_commands import generate_sim_doc_command_handler

    await generate_sim_doc_command_handler(
        ctx, size=size, seed_path=seed, out_path=output
    )


# Alias: gensimdoc
cli.add_command(generate_sim_doc, "gensimdoc")

# ==============================================================================
# Register modular commands (Issue #482: CLI Modularization)
# These commands are now defined in src/commands/ modules for maintainability
# ==============================================================================

# Register create-tenant command (from src.commands.tenant)
cli.add_command(create_tenant_cmd, "create-tenant")

# Register graph abstraction command (from src.commands.abstract_graph)
cli.add_command(abstract_graph)

# Register SPA commands (from src.commands.spa)
cli.add_command(spa_start_command, "start")
cli.add_command(spa_stop_command, "stop")

# Register auth command (from src.commands.auth)
cli.add_command(app_registration_cmd, "app-registration")

# Register deployment commands (existing)
cli.add_command(deploy_command, "deploy")
cli.add_command(undeploy, "undeploy")
cli.add_command(list_deployments, "list-deployments")
cli.add_command(validate_deployment_command, "validate-deployment")

# Register export-abstraction command (Issue #508)
cli.add_command(export_abstraction_command, "export-abstraction")

# Register database commands (Issue #482: CLI Modularization)
cli.add_command(backup_cmd, "backup")
cli.add_command(backup_db_cmd, "backup-db")
cli.add_command(restore_cmd, "restore")
cli.add_command(restore_cmd, "restore-db")  # Alias
cli.add_command(wipe_cmd, "wipe")

# Register diagnostic commands (Phase 4)
cli.add_command(doctor_cmd, "doctor")
cli.add_command(check_permissions_cmd, "check-permissions")

# Register infrastructure commands (Phase 4)
cli.add_command(config_cmd, "config")
cli.add_command(container_cmd, "container")

# Register reporting commands (Issue #569)
cli.add_command(report_cmd, "report")

# Register layer command group (Issue #482: CLI Modularization - Phase 3)
cli.add_command(layer_group)


@cli.command()
@click.option(
    "--question",
    help="Ask a single question and exit (non-interactive mode)",
)
@click.pass_context
@async_command
async def agent_mode(ctx: click.Context, question: Optional[str]) -> None:
    """Start AutoGen MCP agent mode (Neo4j + MCP server + agent chat loop)."""
    from src.cli_commands import agent_mode_command_handler

    await agent_mode_command_handler(ctx, question)


@cli.command("monitor")
@click.option(
    "--subscription-id",
    help="Filter by subscription ID",
)
@click.option(
    "--interval",
    default=30,
    type=int,
    help="Check interval in seconds (default: 30)",
)
@click.option(
    "--watch",
    is_flag=True,
    help="Continuous monitoring mode (like watch command)",
)
@click.option(
    "--detect-stabilization",
    is_flag=True,
    help="Exit when database metrics have stabilized",
)
@click.option(
    "--threshold",
    default=3,
    type=int,
    help="Number of identical checks to consider stable (default: 3)",
)
@click.option(
    "--format",
    "format_type",
    type=click.Choice(["json", "table", "compact"]),
    default="compact",
    help="Output format (default: compact)",
)
@click.option(
    "--no-container",
    is_flag=True,
    help="Do not auto-start Neo4j container",
)
@click.pass_context
@async_command
async def monitor(
    ctx: click.Context,
    subscription_id: Optional[str],
    interval: int,
    watch: bool,
    detect_stabilization: bool,
    threshold: int,
    format_type: str,
    no_container: bool,
) -> None:
    """Monitor Neo4j database resource counts and relationships.

    This command queries the Neo4j database to display current resource counts,
    relationships, resource groups, and resource types. It can run once or
    continuously monitor the database.

    Examples:

        # Single check
        atg monitor

        # Single check for specific subscription
        atg monitor --subscription-id 9b00bc5e-9abc-45de-9958-02a9d9277b16

        # Watch mode with 60 second interval
        atg monitor --watch --interval 60

        # Detect when database has stabilized
        atg monitor --watch --detect-stabilization --threshold 3

        # JSON output format
        atg monitor --format json

        # Table output format with watch
        atg monitor --watch --format table
    """
    from src.cli_commands import monitor_command_handler

    await monitor_command_handler(
        subscription_id=subscription_id,
        interval=interval,
        watch=watch,
        detect_stabilization=detect_stabilization,
        threshold=threshold,
        format_type=format_type,
        no_container=no_container,
    )


@cli.command("mcp-query")
@click.argument("query")
@click.option(
    "--tenant-id",
    help="Azure tenant ID (defaults to AZURE_TENANT_ID from .env)",
)
@click.option(
    "--no-fallback",
    is_flag=True,
    help="Disable fallback to traditional API methods",
)
@click.option(
    "--format",
    type=click.Choice(["json", "table", "text"]),
    default="json",
    help="Output format for query results",
)
@click.pass_context
@async_command
async def mcp_query(
    ctx: click.Context,
    query: str,
    tenant_id: Optional[str],
    no_fallback: bool,
    format: str,
) -> None:
    """Execute natural language queries for Azure resources via MCP.

    Examples:
        atg mcp-query "list all virtual machines"
        atg mcp-query "show storage accounts in westus2"
        atg mcp-query "find resources with public IP addresses"
        atg mcp-query "analyze security posture of my key vaults"

    This is an experimental feature that requires MCP_ENABLED=true in your .env file.
    """
    from src.cli_commands import mcp_query_command

    debug = ctx.obj.get("debug", False)
    await mcp_query_command(
        ctx,
        query,
        tenant_id=tenant_id,
        use_fallback=not no_fallback,
        output_format=format,
        debug=debug,
    )


@cli.command("fidelity")
@click.option(
    "--source-subscription",
    required=True,
    help="Source subscription ID to compare from",
)
@click.option(
    "--target-subscription",
    required=True,
    help="Target subscription ID to compare to",
)
@click.option(
    "--track",
    is_flag=True,
    help="Track fidelity metrics to demos/fidelity_history.jsonl",
)
@click.option(
    "--output",
    help="Export fidelity metrics to JSON file",
)
@click.option(
    "--check-objective",
    help="Path to OBJECTIVE.md file for compliance checking",
)
@click.option(
    "--no-container",
    is_flag=True,
    help="Do not auto-start Neo4j container",
)
@click.pass_context
@async_command
async def fidelity(
    ctx: click.Context,
    source_subscription: str,
    target_subscription: str,
    track: bool,
    output: Optional[str],
    check_objective: Optional[str],
    no_container: bool,
) -> None:
    """Calculate and track resource replication fidelity between subscriptions.

    This command compares resource counts, types, and relationships between a source
    and target subscription to measure replication fidelity.

    Examples:

        # Calculate current fidelity
        atg fidelity --source-subscription 9b00bc5e-9abc-45de-9958-02a9d9277b16 \\
                     --target-subscription c190c55a-9ab2-4b1e-92c4-cc8b1a032285

        # Track fidelity over time
        atg fidelity --source-subscription SOURCE_ID \\
                     --target-subscription TARGET_ID \\
                     --track

        # Export to JSON
        atg fidelity --source-subscription SOURCE_ID \\
                     --target-subscription TARGET_ID \\
                     --output fidelity_report.json

        # Check against objective
        atg fidelity --source-subscription SOURCE_ID \\
                     --target-subscription TARGET_ID \\
                     --check-objective demos/OBJECTIVE.md
    """
    from src.cli_commands import fidelity_command_handler

    await fidelity_command_handler(
        source_subscription=source_subscription,
        target_subscription=target_subscription,
        track=track,
        output=output,
        check_objective=check_objective,
        no_container=no_container,
    )


@cli.command("cost-analysis")
@click.option(
    "--subscription-id",
    required=True,
    help="Azure subscription ID",
)
@click.option(
    "--resource-group",
    help="Resource group name (optional)",
)
@click.option(
    "--resource-id",
    help="Specific resource ID (optional)",
)
@click.option(
    "--start-date",
    type=click.DateTime(formats=["%Y-%m-%d"]),
    help="Start date (YYYY-MM-DD)",
)
@click.option(
    "--end-date",
    type=click.DateTime(formats=["%Y-%m-%d"]),
    help="End date (YYYY-MM-DD)",
)
@click.option(
    "--granularity",
    type=click.Choice(["daily", "monthly"], case_sensitive=False),
    default="daily",
    help="Data granularity (default: daily)",
)
@click.option(
    "--group-by",
    type=click.Choice(
        ["resource", "resource_group", "service_name", "tag"], case_sensitive=False
    ),
    help="Group results by field",
)
@click.option(
    "--tag-key",
    help="Tag key for grouping (if group-by=tag)",
)
@click.option(
    "--sync",
    is_flag=True,
    help="Sync costs from Azure before querying",
)
@click.pass_context
@async_command
async def cost_analysis(
    ctx: click.Context,
    subscription_id: str,
    resource_group: Optional[str],
    resource_id: Optional[str],
    start_date: Optional[click.DateTime],
    end_date: Optional[click.DateTime],
    granularity: str,
    group_by: Optional[str],
    tag_key: Optional[str],
    sync: bool,
) -> None:
    """Analyze Azure costs for resources tracked in the graph.

    This command queries cost data from Azure Cost Management API and stores it
    in the Neo4j graph database for analysis. You can filter by subscription,
    resource group, or specific resource.

    Examples:

        # Analyze subscription costs for current month with sync
        atg cost-analysis --subscription-id xxx-xxx-xxx --sync

        # Analyze specific resource group costs
        atg cost-analysis --subscription-id xxx-xxx-xxx \\
                          --resource-group my-rg \\
                          --start-date 2025-01-01 \\
                          --end-date 2025-01-31

        # Group costs by service
        atg cost-analysis --subscription-id xxx-xxx-xxx \\
                          --group-by service_name \\
                          --sync
    """
    from src.cli_commands import cost_analysis_command_handler

    await cost_analysis_command_handler(
        ctx=ctx,
        subscription_id=subscription_id,
        resource_group=resource_group,
        resource_id=resource_id,
        start_date=start_date,
        end_date=end_date,
        granularity=granularity,
        group_by=group_by,
        tag_key=tag_key,
        sync=sync,
    )


@cli.command("cost-forecast")
@click.option(
    "--subscription-id",
    required=True,
    help="Azure subscription ID",
)
@click.option(
    "--resource-group",
    help="Resource group name (optional)",
)
@click.option(
    "--days",
    default=30,
    type=int,
    help="Number of days to forecast (default: 30)",
)
@click.option(
    "--output",
    help="Output file path (JSON)",
)
@click.pass_context
@async_command
async def cost_forecast(
    ctx: click.Context,
    subscription_id: str,
    resource_group: Optional[str],
    days: int,
    output: Optional[str],
) -> None:
    """Forecast future costs based on historical trends.

    This command uses historical cost data stored in Neo4j to generate cost
    forecasts using linear regression. Requires at least 14 days of historical
    cost data.

    Examples:

        # Forecast subscription costs for next 30 days
        atg cost-forecast --subscription-id xxx-xxx-xxx

        # Forecast resource group costs for next 90 days
        atg cost-forecast --subscription-id xxx-xxx-xxx \\
                          --resource-group my-rg \\
                          --days 90

        # Export forecast to JSON
        atg cost-forecast --subscription-id xxx-xxx-xxx \\
                          --output forecast.json
    """
    from src.cli_commands import cost_forecast_command_handler

    await cost_forecast_command_handler(
        ctx=ctx,
        subscription_id=subscription_id,
        resource_group=resource_group,
        days=days,
        output=output,
    )


@cli.command("cost-report")
@click.option(
    "--subscription-id",
    required=True,
    help="Azure subscription ID",
)
@click.option(
    "--resource-group",
    help="Resource group name (optional)",
)
@click.option(
    "--start-date",
    type=click.DateTime(formats=["%Y-%m-%d"]),
    help="Start date (YYYY-MM-DD)",
)
@click.option(
    "--end-date",
    type=click.DateTime(formats=["%Y-%m-%d"]),
    help="End date (YYYY-MM-DD)",
)
@click.option(
    "--format",
    "format_type",
    type=click.Choice(["markdown", "json"], case_sensitive=False),
    default="markdown",
    help="Output format (default: markdown)",
)
@click.option(
    "--include-forecast/--no-forecast",
    default=True,
    help="Include cost forecast (default: include)",
)
@click.option(
    "--include-anomalies/--no-anomalies",
    default=True,
    help="Include anomaly detection (default: include)",
)
@click.option(
    "--output",
    help="Output file path",
)
@click.pass_context
@async_command
async def cost_report(
    ctx: click.Context,
    subscription_id: str,
    resource_group: Optional[str],
    start_date: Optional[click.DateTime],
    end_date: Optional[click.DateTime],
    format_type: str,
    include_forecast: bool,
    include_anomalies: bool,
    output: Optional[str],
) -> None:
    """Generate comprehensive cost report.

    This command generates a detailed cost report including historical costs,
    optional forecasts, and anomaly detection. Reports can be generated in
    markdown or JSON format.

    Examples:

        # Generate markdown report for current month
        atg cost-report --subscription-id xxx-xxx-xxx

        # Generate detailed report with forecast and anomalies
        atg cost-report --subscription-id xxx-xxx-xxx \\
                        --include-forecast \\
                        --include-anomalies \\
                        --output report.md

        # Generate JSON report for specific period
        atg cost-report --subscription-id xxx-xxx-xxx \\
                        --start-date 2025-01-01 \\
                        --end-date 2025-01-31 \\
                        --format json \\
                        --output report.json
    """
    from src.cli_commands import cost_report_command_handler

    await cost_report_command_handler(
        ctx=ctx,
        subscription_id=subscription_id,
        resource_group=resource_group,
        start_date=start_date,
        end_date=end_date,
        format=format_type,
        include_forecast=include_forecast,
        include_anomalies=include_anomalies,
        output=output,
    )


# ============================================================================
# Scale Operations Commands (Issue #427, Issue #482 - Phase 2)
# ============================================================================

# Register scale command groups and individual commands
cli.add_command(scale_up_cmd, "scale-up")
cli.add_command(scale_down_cmd, "scale-down")
cli.add_command(scale_clean_cmd, "scale-clean")
cli.add_command(scale_validate_cmd, "scale-validate")
cli.add_command(scale_stats_cmd, "scale-stats")


# ============================================================================
def main() -> None:
    """Main entry point."""
    result = cli()  # type: ignore[reportCallIssue]
    # If the CLI returns a sentinel indicating dashboard exit, exit here
    if result == "__DASHBOARD_EXIT__":
        # Note: We can't access debug flag here, so no debug output
        sys.stderr.flush()
        sys.exit(0)
    # Explicitly exit cleanly after build --no-dashboard sentinel
    if result == "__NO_DASHBOARD_BUILD_COMPLETE__":
        # Note: We can't access debug flag here, so no debug output
        sys.stderr.flush()
        sys.exit(0)
    # For any other truthy result, exit as before (legacy fallback)
    if result:
        sys.exit(0)


if __name__ == "__main__":
    main()<|MERGE_RESOLUTION|>--- conflicted
+++ resolved
@@ -45,10 +45,7 @@
 from src.commands.export_abstraction import export_abstraction_command
 from src.commands.layer_cmd import layer as layer_group
 from src.commands.list_deployments import list_deployments
-<<<<<<< HEAD
-=======
 from src.commands.report import report as report_cmd
->>>>>>> d22c05aa
 from src.commands.scaling import (
     scale_clean as scale_clean_cmd,
 )
