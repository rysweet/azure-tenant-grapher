--- conflicted
+++ resolved
@@ -17,9 +17,7 @@
 from rich.logging import RichHandler
 from rich.style import Style
 
-<<<<<<< HEAD
 from src.cli_dashboard_manager import DashboardExitException
-=======
 # Set Azure logging levels early
 for name in [
     "azure",
@@ -33,7 +31,6 @@
     "http.client",
 ]:
     logging.getLogger(name).setLevel(logging.WARNING)
->>>>>>> fc96efc1
 
 
 class GreenInfoRichHandler(RichHandler):
