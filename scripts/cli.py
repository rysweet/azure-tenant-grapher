#!/usr/bin/env python3
"""
Enhanced CLI wrapper for Azure Tenant Grapher

This script provides an improved command-line interface with better error handling,
configuration validation, and progress tracking.
"""

<<<<<<< HEAD
=======
import asyncio
import functools

# ensure_neo4j_running import removed (module does not exist)
>>>>>>> 839a9d9b
import logging
import os


<<<<<<< HEAD
=======
from src.cli_commands import DashboardExitException


>>>>>>> 839a9d9b
def print_cli_env_block(context: str = ""):
    print(f"[CLI ENV DUMP]{'[' + context + ']' if context else ''}")
    for k in [
        "NEO4J_CONTAINER_NAME",
        "NEO4J_DATA_VOLUME",
        "NEO4J_PASSWORD",
        "NEO4J_PORT",
        "NEO4J_URI",
    ]:
        print(f"[CLI ENV] {k}={os.environ.get(k)}")


print_cli_env_block("STARTUP")

# Set Azure logging levels early
for name in [
    "azure",
    "azure.core",
    "azure.core.pipeline",
    "azure.core.pipeline.policies",
    "azure.core.pipeline.policies.http_logging_policy",
    "azure.core.pipeline.policies.HttpLoggingPolicy",
    "msrest",
    "urllib3",
    "http.client",
]:
    logging.getLogger(name).setLevel(logging.WARNING)

<<<<<<< HEAD
# (rest of file unchanged)
=======

class GreenInfoRichHandler(RichHandler):
    def get_level_style(self, level_name: str) -> Style:
        """Override log level colors for better readability."""
        if level_name == "INFO":
            return Style(color="blue", bold=True)
        if level_name == "DEBUG":
            return Style(color="white", dim=True)
        if level_name == "WARNING":
            return Style(color="yellow", bold=True)
        if level_name == "ERROR":
            return Style(color="red", bold=True)
        if level_name == "CRITICAL":
            return Style(color="red", bold=True, reverse=True)
        # Fallback for other levels
        return Style(color="cyan")


# Add the parent directory to the path for imports
sys.path.append(os.path.dirname(os.path.dirname(__file__)))

# Always load .env if present
load_dotenv()

# (Removed duplicate import of DashboardExitException)

try:
    import click

    from src.cli_commands import (
        build_command_handler,
        create_tenant_command,
        generate_spec_command_handler,
        spec_command_handler,
        visualize_command_handler,
    )
    from src.config_manager import create_config_from_env
    from src.iac.cli_handler import generate_iac_command_handler
    # (Removed: from src.cli_commands import create_tenant_command)
except ImportError as e:
    print(f"❌ Import error: {e}")
    print("Please ensure all required packages are installed:")
    print("pip install -r requirements.txt")
    sys.exit(1)

# --- CLI installer helper imports ---
try:
    from src.utils.cli_installer import install_tool, is_tool_installed
except ImportError:

    def is_tool_installed(name: str) -> bool:
        return False

    def install_tool(tool: str) -> bool:
        print(f"Install helper unavailable. Please install {tool} manually.")
        return False


# (Removed duplicate import of DashboardExitException)


def async_command(f: Callable[..., Coroutine[Any, Any, Any]]) -> Callable[..., Any]:
    """Decorator to make Click commands async-compatible."""

    @functools.wraps(f)
    def wrapper(*args: Any, **kwargs: Any) -> Any:
        try:
            try:
                loop = asyncio.get_running_loop()
            except RuntimeError:
                loop = None

            if loop and loop.is_running():
                # Already in an event loop (e.g., pytest-asyncio, Jupyter)
                import nest_asyncio

                nest_asyncio.apply()
                task = loop.create_task(f(*args, **kwargs))
                result = loop.run_until_complete(task)
            else:
                result = asyncio.run(f(*args, **kwargs))
            # If the async command returns a sentinel indicating dashboard exit, exit here
            if result == "__DASHBOARD_EXIT__":
                print(
                    "[DEBUG] EXIT SENTINEL '__DASHBOARD_EXIT__' detected in async_command. Exiting now.",
                    file=sys.stderr,
                )
                sys.stderr.flush()
                sys.exit(0)
            if result == "__NO_DASHBOARD_BUILD_COMPLETE__":
                print(
                    "[DEBUG] EXIT SENTINEL '__NO_DASHBOARD_BUILD_COMPLETE__' detected in async_command. Exiting now.",
                    file=sys.stderr,
                )
                sys.stderr.flush()
                sys.exit(0)
            return result
        except DashboardExitException:
            sys.exit(0)

    return wrapper


def show_comprehensive_help(ctx: click.Context) -> None:
    """Show comprehensive help for all commands."""
    click.echo("🚀 Azure Tenant Grapher - Enhanced CLI")
    click.echo("=" * 60)
    click.echo()

    # Show main help
    click.echo(ctx.get_help())
    click.echo()

    # Show command descriptions
    commands_info = {
        "build": "🏗️  Build Azure tenant graph with optional dashboard interface",
        "test": "🧪 Run quick test with limited resources to validate setup",
        "visualize": "🎨 Generate interactive HTML visualization from existing graph",
        "spec": "📋 Generate tenant specification document from existing graph",
        "generate-spec": "📄 Generate anonymized tenant specification (standalone)",
        "generate-iac": "🏗️ Generate Infrastructure-as-Code templates from graph data",
        "config": "⚙️  Show current configuration template",
        "container": "🐳 Manage Neo4j Docker container",
        "backup-db": "💾 Backup Neo4j database to a local file",
    }

    click.echo("📚 COMMAND DESCRIPTIONS:")
    click.echo("=" * 60)

    for cmd_name, description in commands_info.items():
        click.echo(f"\n{description}")
        click.echo(f"Usage: {ctx.info_name} {cmd_name} [OPTIONS]")
        click.echo(f"Help:  {ctx.info_name} {cmd_name} --help")

    click.echo()
    click.echo("💡 QUICK START EXAMPLES:")
    click.echo("=" * 60)
    click.echo("  # Build graph with dashboard (default)")
    click.echo("  python scripts/cli.py build")
    click.echo()
    click.echo("  # Build graph without dashboard (line-by-line logs)")
    click.echo("  python scripts/cli.py build --no-dashboard --log-level DEBUG")
    click.echo()
    click.echo("  # Test with limited resources")
    click.echo("  python scripts/cli.py test --limit 20")
    click.echo()
    click.echo("  # Generate visualization from existing data")
    click.echo("  python scripts/cli.py visualize")
    click.echo()
    click.echo("📖 For detailed help on any command, use: {command} --help")
    click.echo("🌐 Documentation: https://github.com/your-repo/azure-tenant-grapher")


@click.group(invoke_without_command=True)
@click.option(
    "--log-level",
    default="INFO",
    help="Logging level (DEBUG, INFO, WARNING, ERROR)",
)
@click.pass_context
def cli(ctx: click.Context, log_level: str) -> None:
    """Azure Tenant Grapher - Enhanced CLI for building Neo4j graphs of Azure resources."""
    ctx.ensure_object(dict)
    ctx.obj["log_level"] = log_level.upper()

    # If no command is provided, show comprehensive help
    if ctx.invoked_subcommand is None:
        show_comprehensive_help(ctx)


@cli.command()
@click.option(
    "--tenant-id",
    required=False,
    help="Azure tenant ID (defaults to AZURE_TENANT_ID from .env)",
)
@click.option(
    "--resource-limit",
    type=int,
    help="Maximum number of resources to process (for testing)",
)
@click.option(
    "--max-llm-threads",
    type=int,
    default=5,
    help="Maximum number of parallel LLM threads (default: 5)",
)
@click.option(
    "--max-retries",
    type=int,
    default=3,
    help="Maximum number of retries for failed resources (default: 3)",
)
@click.option("--no-container", is_flag=True, help="Do not auto-start Neo4j container")
@click.option(
    "--generate-spec",
    is_flag=True,
    help="Generate tenant specification after graph building",
)
@click.option(
    "--visualize",
    is_flag=True,
    help="Generate graph visualization after building",
)
@click.option(
    "--no-dashboard",
    is_flag=True,
    help="Disable the Rich dashboard and emit logs line by line",
)
@click.option(
    "--test-keypress-queue",
    is_flag=True,
    help="Enable test mode for dashboard keypresses (for integration tests only)",
)
@click.option(
    "--test-keypress-file",
    type=str,
    default="",
    help="Path to file containing simulated keypresses (for integration tests only)",
)
@click.option(
    "--rebuild-edges",
    is_flag=True,
    help="Force re-evaluation of all relationships/edges for all resources in the graph database",
)
@click.pass_context
@async_command
async def build(
    ctx: click.Context,
    tenant_id: str,
    resource_limit: Optional[int],
    max_llm_threads: int,
    max_retries: int,
    no_container: bool,
    generate_spec: bool,
    visualize: bool,
    no_dashboard: bool,
    test_keypress_queue: bool,
    test_keypress_file: str,
    rebuild_edges: bool = False,
) -> str | None:
    """
    Build the complete Azure tenant graph with enhanced processing.

    By default, shows a live Rich dashboard with progress, logs, and interactive controls:
      - Press 'x' to exit the dashboard at any time.
      - Press 'i', 'd', or 'w' to set log level to INFO, DEBUG, or WARNING.

    Use --no-dashboard to disable the dashboard and emit logs line by line to the terminal.
    """
    print("[DEBUG] CLI build command called", flush=True)
    result = await build_command_handler(
        ctx,
        tenant_id,
        resource_limit,
        max_llm_threads,
        max_retries,
        no_container,
        generate_spec,
        visualize,
        no_dashboard,
        test_keypress_queue,
        test_keypress_file,
        rebuild_edges,
    )
    print(f"[DEBUG] build_command_handler returned: {result!r}", flush=True)
    return result


@cli.command()
@click.option(
    "--tenant-id",
    required=False,
    help="Azure tenant ID (defaults to AZURE_TENANT_ID from .env)",
)
@click.option(
    "--limit",
    type=int,
    default=50,
    help="Maximum number of resources to process (default: 50)",
)
@click.pass_context
@async_command
async def test(ctx: click.Context, tenant_id: str, limit: int) -> None:
    """Run a test with limited resources to validate setup."""

    effective_tenant_id = tenant_id or os.environ.get("AZURE_TENANT_ID")
    if not effective_tenant_id:
        click.echo(
            "❌ No tenant ID provided and AZURE_TENANT_ID not set in environment.",
            err=True,
        )
        sys.exit(1)

    click.echo(f"🧪 Running test mode with up to {limit} resources...")

    ctx.invoke(
        build,
        tenant_id=effective_tenant_id,
        resource_limit=limit,
        max_llm_threads=3,
        no_container=False,
        generate_spec=False,
        visualize=False,
    )


@cli.command()
@click.option(
    "--link-hierarchy/--no-link-hierarchy",
    default=False,
    help="Enable Resource→Subscription→Tenant hierarchical edges.",
)
@click.option(
    "--no-container",
    is_flag=True,
    help="Do not auto-start Neo4j container",
)
@click.pass_context
@async_command
async def visualize(
    ctx: click.Context, link_hierarchy: bool, no_container: bool
) -> None:
    """Generate graph visualization from existing Neo4j data (no tenant-id required)."""
    await visualize_command_handler(ctx, link_hierarchy, no_container)


@cli.command()
@click.option(
    "--tenant-id",
    required=False,
    help="Azure tenant ID (defaults to AZURE_TENANT_ID from .env)",
)
@click.pass_context
@async_command
@click.option(
    "--domain-name",
    required=False,
    help="Domain name to use for all entities that require one (e.g., user accounts)",
)
async def spec(
    ctx: click.Context, tenant_id: str, domain_name: Optional[str] = None
) -> None:
    """Generate only the tenant specification (requires existing graph)."""
    await spec_command_handler(ctx, tenant_id, domain_name)


@cli.command()
@click.option(
    "--limit", type=int, default=None, help="Resource limit (overrides config)"
)
@click.option("--output", type=str, default=None, help="Custom output path")
@click.pass_context
def generate_spec(
    ctx: click.Context, limit: Optional[int], output: Optional[str]
) -> None:
    """Generate anonymized tenant Markdown specification (no tenant-id required)."""
    generate_spec_command_handler(ctx, limit, output)


@cli.command()
@click.option(
    "--tenant-id",
    required=False,
    help="Azure tenant ID (defaults to AZURE_TENANT_ID from .env)",
)
@click.option(
    "--format",
    "format_type",
    default="terraform",
    type=click.Choice(["terraform", "arm", "bicep"], case_sensitive=False),
    help="Target IaC format (default: terraform)",
)
@click.option(
    "--output",
    "output_path",
    help="Output directory for generated templates",
)
@click.option(
    "--rules-file",
    help="Path to transformation rules configuration file",
)
@click.option(
    "--dry-run",
    is_flag=True,
    help="Validate inputs without generating templates",
)
@click.option(
    "--resource-filters",
    help="Resource type filters (comma-separated)",
)
@click.option(
    "--subset-filter",
    help="Subset filter string (e.g., 'types=Microsoft.Storage/*;nodeIds=abc123')",
)
@click.option(
    "--dest-rg",
    help="Target resource group name for Bicep module deployment",
)
@click.option(
    "--location",
    help="Target location/region for resource deployment",
)
# AAD mode is now always 'manual' (default behavior, flag removed)
@click.pass_context
@async_command
@click.option(
    "--domain-name",
    required=False,
    help="Domain name to use for all entities that require one (e.g., user accounts)",
)
async def generate_iac(
    ctx: click.Context,
    tenant_id: str,
    format_type: str,
    output_path: Optional[str],
    rules_file: Optional[str],
    dry_run: bool,
    resource_filters: Optional[str],
    subset_filter: Optional[str],
    dest_rg: Optional[str],
    location: Optional[str],
    domain_name: Optional[str] = None,
) -> None:
    """
    Generate Infrastructure-as-Code templates from graph data.

    Options:
      --aad-mode [none|manual|auto]  Control AAD object creation/replication mode.
        - none:   Do not create or replicate AAD objects.
        - manual: Only create/replicate AAD objects when explicitly specified (default).
        - auto:   Automatically create/replicate required AAD objects.

    All other standard IaC options are supported. See --help for details.
    """
    from src.utils.cli_installer import ensure_tool

    if format_type.lower() == "terraform":
        try:
            ensure_tool("terraform", auto_prompt=True)
        except SystemExit:
            click.echo("Aborting: 'terraform' is required but was not installed.")
            sys.exit(1)
    elif format_type.lower() == "arm":
        try:
            ensure_tool("az", auto_prompt=True)
        except SystemExit:
            click.echo("Aborting: 'az' is required but was not installed.")
            sys.exit(1)
    elif format_type.lower() == "bicep":
        try:
            ensure_tool("bicep", auto_prompt=True)
        except SystemExit:
            click.echo("Aborting: 'bicep' is required but was not installed.")
            sys.exit(1)
    await generate_iac_command_handler(
        tenant_id=tenant_id,
        format_type=format_type,
        output_path=output_path,
        rules_file=rules_file,
        dry_run=dry_run,
        resource_filters=resource_filters,
        subset_filter=subset_filter,
        dest_rg=dest_rg,
        location=location,
        # aad_mode removed, now always manual by default
        domain_name=domain_name,
    )


@cli.command()
def config() -> None:
    """Show current configuration (without sensitive data)."""

    try:
        # Create dummy configuration to show structure
        config = create_config_from_env("example-tenant-id")

        click.echo("🔧 Current Configuration Template:")
        click.echo("=" * 60)

        config_dict = config.to_dict()

        def print_dict(d: Any, indent: int = 0) -> None:
            for key, value in d.items():
                if isinstance(value, dict):
                    click.echo("  " * indent + f"{key}:")
                    print_dict(value, indent + 1)
                else:
                    click.echo("  " * indent + f"{key}: {value}")

        print_dict(config_dict)
        click.echo("=" * 60)
        click.echo("💡 Set environment variables to customize configuration")

    except Exception as e:
        click.echo(f"❌ Failed to display configuration: {e}", err=True)


@cli.command()
def container() -> None:
    """Manage Neo4j container."""
    # Note: Container management subcommands (start, stop, status) have been removed
    # as they were unused. Container management is handled automatically by the
    # build command when needed.
    click.echo("Container management is handled automatically by build commands.")
    click.echo("Use 'build --no-container' to disable automatic container management.")


@cli.command()
@click.argument(
    "backup_path", type=click.Path(dir_okay=False, writable=True, resolve_path=True)
)
def backup_db(backup_path: str) -> None:
    """Backup the Neo4j database and save it to BACKUP_PATH."""
    from src.container_manager import Neo4jContainerManager

    container_manager = Neo4jContainerManager()
    if container_manager.backup_neo4j_database(backup_path):
        click.echo(f"✅ Neo4j backup completed and saved to {backup_path}")
    else:
        click.echo("❌ Neo4j backup failed", err=True)
        sys.exit(1)


@cli.command()
@click.pass_context
@async_command
async def mcp_server(ctx: click.Context) -> None:
    """Start MCP server (uvx mcp-neo4j-cypher) after ensuring Neo4j is running."""
    from src.cli_commands import mcp_server_command_handler

    await mcp_server_command_handler(ctx)


@cli.command()
@click.pass_context
@async_command
async def threat_model(ctx: click.Context) -> None:
    """Run the Threat Modeling Agent workflow to generate a DFD, enumerate threats, and produce a Markdown report from the current Neo4j graph."""
    from src.cli_commands import generate_threat_model_command_handler

    await generate_threat_model_command_handler(ctx)


@cli.command("generate-sim-doc")
@click.option(
    "--size",
    type=int,
    required=False,
    help="Target company size (approximate number of employees)",
)
@click.option(
    "--seed",
    type=click.Path(exists=True, dir_okay=False, readable=True),
    required=False,
    help="Path to a markdown file with seed/suggestions for the profile",
)
@click.option(
    "--out",
    type=click.Path(dir_okay=False, writable=True),
    required=False,
    help="Output markdown file (default: simdocs/simdoc-<timestamp>.md)",
)
@click.pass_context
@async_command
async def generate_sim_doc(
    ctx: click.Context,
    size: Optional[int],
    seed: Optional[str],
    out: Optional[str],
) -> None:
    """
    Generate a simulated Azure customer profile as a Markdown narrative.
    """
    from src.cli_commands import generate_sim_doc_command_handler

    await generate_sim_doc_command_handler(ctx, size=size, seed_path=seed, out_path=out)


# Alias: gensimdoc
cli.add_command(generate_sim_doc, "gensimdoc")

# Register create-tenant command
cli.add_command(create_tenant_command, "create-tenant")


@cli.command()
@click.option(
    "--question",
    help="Ask a single question and exit (non-interactive mode)",
)
@click.pass_context
@async_command
async def agent_mode(ctx: click.Context, question: Optional[str]) -> None:
    """Start AutoGen MCP agent mode (Neo4j + MCP server + agent chat loop)."""
    from src.cli_commands import agent_mode_command_handler

    await agent_mode_command_handler(ctx, question)


@cli.command()
def doctor() -> None:
    """Check for all registered CLI tools and offer to install if missing."""
    try:
        from src.utils.cli_installer import TOOL_REGISTRY
    except ImportError:
        print("Could not import TOOL_REGISTRY. Please check your installation.")
        return

    for tool in TOOL_REGISTRY.values():
        print(f"Checking for '{tool.name}' CLI...")
        if is_tool_installed(tool.name):
            print(f"✅ {tool.name} is installed.")
        else:
            print(f"❌ {tool.name} is NOT installed.")
            install_tool(tool.name)
    print("Doctor check complete.")


def main() -> None:
    """Main entry point."""
    result = cli()  # type: ignore[reportCallIssue]
    # If the CLI returns a sentinel indicating dashboard exit, exit here
    if result == "__DASHBOARD_EXIT__":
        print(
            "[DEBUG] EXIT SENTINEL '__DASHBOARD_EXIT__' detected in main entrypoint. Exiting now.",
            file=sys.stderr,
        )
        sys.stderr.flush()
        sys.exit(0)
    # Explicitly exit cleanly after build --no-dashboard sentinel
    if result == "__NO_DASHBOARD_BUILD_COMPLETE__":
        print(
            "[DEBUG] EXIT SENTINEL '__NO_DASHBOARD_BUILD_COMPLETE__' detected in main entrypoint. Exiting now.",
            file=sys.stderr,
        )
        sys.stderr.flush()
        sys.exit(0)
    # For any other truthy result, exit as before (legacy fallback)
    if result:
        sys.exit(0)


if __name__ == "__main__":
    main()
>>>>>>> 839a9d9b
<|MERGE_RESOLUTION|>--- conflicted
+++ resolved
@@ -6,23 +6,22 @@
 configuration validation, and progress tracking.
 """
 
-<<<<<<< HEAD
-=======
 import asyncio
 import functools
 
 # ensure_neo4j_running import removed (module does not exist)
->>>>>>> 839a9d9b
 import logging
 import os
-
-
-<<<<<<< HEAD
-=======
+import sys
+from typing import Any, Callable, Coroutine, Optional
+
+from dotenv import load_dotenv
+from rich.logging import RichHandler
+from rich.style import Style
+
 from src.cli_commands import DashboardExitException
 
 
->>>>>>> 839a9d9b
 def print_cli_env_block(context: str = ""):
     print(f"[CLI ENV DUMP]{'[' + context + ']' if context else ''}")
     for k in [
@@ -51,9 +50,6 @@
 ]:
     logging.getLogger(name).setLevel(logging.WARNING)
 
-<<<<<<< HEAD
-# (rest of file unchanged)
-=======
 
 class GreenInfoRichHandler(RichHandler):
     def get_level_style(self, level_name: str) -> Style:
@@ -699,5 +695,4 @@
 
 
 if __name__ == "__main__":
-    main()
->>>>>>> 839a9d9b
+    main()