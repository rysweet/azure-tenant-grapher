--- conflicted
+++ resolved
@@ -25,8 +25,6 @@
     "azure-mgmt-costmanagement>=4.0.0",
     "azure-cosmos>=4.5.0",
     "azure-mgmt-resourcegraph>=8.0.0",
-    "azure-mgmt-subscription>=3.1.1",
-    "azure-mgmt-resourcegraph>=8.0.0",
     # Microsoft Graph SDK for AAD operations
     "msgraph-sdk>=1.0.0",
     "msal>=1.28.0",
@@ -46,7 +44,6 @@
     "readchar>=4.0.0",
     # Logging and configuration
     "pyyaml>=6.0",
-    "pydantic>=2.0",
     "colorlog>=6.8.0",
     "autogen-ext[mcp]>=0.6.1",
     "autogen_agentchat",
@@ -67,17 +64,14 @@
     "python-pptx>=1.0.2",
     # Graph visualization export (Issue #508)
     "pydot>=3.0.0",
-<<<<<<< HEAD
     # Remote server dependencies (Phase 2 - Issue #577)
     "fastapi>=0.115.0",
     "uvicorn[standard]>=0.32.0",
     "websockets>=14.0",
     "python-multipart>=0.0.12",
-=======
     # Visualization dependencies (optional, for analyze-patterns command)
     "matplotlib>=3.7.0",
     "scipy>=1.10.0",
->>>>>>> d22c05aa
 ]
 
 
