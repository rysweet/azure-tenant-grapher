--- conflicted
+++ resolved
@@ -1,12 +1,9 @@
 # Workflow Rules for All Changes
 
 - The agent MUST always proceed stepwise until there are no more next steps, as determined by the todo list and workflow gating requirements.
-<<<<<<< HEAD
 - After every step, the agent MUST validate and update the todo list using the update_todo_list tool before proceeding.
 - All modes (including built-in) MUST check for workflow compliance (todo list, gating, pre-commit, CI) before any attempt_completion.
 - Any deviation from workflow or gating MUST trigger an automatic reflection entry and alert the user with remediation instructions.
-=======
->>>>>>> 839a9d9b
 - The agent MUST NOT prematurely attempt completion, await user input, or pause the workflow unless explicitly blocked (e.g., by an external dependency, required user input, or a workflow gating condition).
 - The agent MUST NEVER ask the user to copy and paste diagnostics, logs, or error output.
 - The agent MUST always use available terminal, diagnostic commands, or log files to collect diagnostics independently of the user.
