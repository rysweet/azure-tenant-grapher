--- conflicted
+++ resolved
@@ -418,11 +418,7 @@
           ${node.properties?.subscriptionId ? `<div class="vis-tooltip-row"><strong>Subscription:</strong> ${node.properties.subscriptionId}</div>` : ''}
           ${node.properties?.sku ? `<div class="vis-tooltip-row"><strong>SKU:</strong> ${node.properties.sku}</div>` : ''}
           ${node.properties?.status ? `<div class="vis-tooltip-row"><strong>Status:</strong> ${node.properties.status}</div>` : ''}
-<<<<<<< HEAD
-          ${node.properties?.provisioningState ? `<div class="vis-tooltip-row"><strong>Provisioning:</strong> ${node.properties.provisioningState}</div>` : ''}
-=======
           ${node.properties?.provisioningState ? `<div class="vis-tooltip-row"><strong>State:</strong> ${node.properties.provisioningState}</div>` : ''}
->>>>>>> 8be95027
           <div class="vis-tooltip-hint">Click for more details</div>
         `;
 
