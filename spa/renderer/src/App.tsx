import React, { useState, useEffect, lazy, Suspense } from 'react';
import { Routes, Route, Navigate, useNavigate } from 'react-router-dom';
import { Box, Container, CircularProgress } from '@mui/material';
import axios from 'axios';
import Header from './components/common/Header';
import TabNavigation from './components/common/TabNavigation';
import StatusBar from './components/common/StatusBar';
import ErrorBoundary from './components/common/ErrorBoundary';
import TabErrorBoundary from './components/common/TabErrorBoundary';
import { useApp } from './context/AppContext';
import { withErrorHandling, withNetworkErrorHandling } from './utils/errorUtils';
import { errorService } from './services/errorService';

// Lazy load heavy components
const StatusTab = lazy(() => import('./components/tabs/StatusTab'));
const LogsTab = lazy(() => import('./components/tabs/LogsTab'));
const ScanTab = lazy(() => import('./components/tabs/ScanTab'));
const CLITab = lazy(() => import('./components/tabs/CLITab'));
const GenerateSpecTab = lazy(() => import('./components/tabs/GenerateSpecTab'));
const GenerateIaCTab = lazy(() => import('./components/tabs/GenerateIaCTab'));
const UndeployTab = lazy(() => import('./components/tabs/UndeployTab'));
const CreateTenantTab = lazy(() => import('./components/tabs/CreateTenantTab'));
const VisualizeTab = lazy(() => import('./components/tabs/VisualizeTab'));
const AgentModeTab = lazy(() => import('./components/tabs/AgentModeTab'));
const ThreatModelTab = lazy(() => import('./components/tabs/ThreatModelTab'));
const DocsTab = lazy(() => import('./components/tabs/DocsTab'));
const ConfigTab = lazy(() => import('./components/tabs/ConfigTab'));

const App: React.FC = () => {
  const { state, dispatch } = useApp();
  const navigate = useNavigate();
  const [connectionStatus, setConnectionStatus] = useState<'connected' | 'disconnected'>('disconnected');
  const [dbPopulated, setDbPopulated] = useState<boolean | null>(null);
  const [initialCheckDone, setInitialCheckDone] = useState(false);

  // Force black toolbar on mount
  useEffect(() => {
    const style = document.createElement('style');
    style.innerHTML = `
      .MuiAppBar-root,
      .MuiToolbar-root,
      header,
      div:first-child > div:first-child,
      div:first-child > div:nth-child(2) {
        background-color: #000000 !important;
        background-image: none !important;
      }
      /* Force tab navigation to be black */
      #root > div > div:nth-child(2) {
        background-color: #000000 !important;
      }
    `;
    document.head.appendChild(style);
    return () => {
      document.head.removeChild(style);
    };
  }, []);

  useEffect(() => {
    // Check backend connection and DB status
    checkConnection();
    checkDatabaseStatus();

    // Listen for menu events with error handling
    try {
      window.electronAPI.on('menu:navigate', (tab: string) => {
        try {
          dispatch({ type: 'SET_ACTIVE_TAB', payload: tab });
        } catch (error) {
          errorService.logError(error as Error, 'component', { event: 'menu:navigate', tab });
        }
      });

<<<<<<< HEAD
      window.electronAPI.on('menu:new-build', () => {
        try {
          dispatch({ type: 'SET_ACTIVE_TAB', payload: 'build' });
        } catch (error) {
          errorService.logError(error as Error, 'component', { event: 'menu:new-build' });
        }
      });
    } catch (error) {
      errorService.logError(error as Error, 'component', { context: 'electronAPI event setup' });
    }
=======
    window.electronAPI.on('menu:new-scan', () => {
      dispatch({ type: 'SET_ACTIVE_TAB', payload: 'scan' });
    });
>>>>>>> d8cd836c

    return () => {
      // Cleanup listeners
    };
  }, [dispatch]);

  useEffect(() => {
    // Navigate to visualize tab if DB is populated (only on initial load)
    if (!initialCheckDone && dbPopulated === true) {
      setInitialCheckDone(true);
      navigate('/visualize');
      dispatch({ type: 'SET_ACTIVE_TAB', payload: 'visualize' });
    } else if (!initialCheckDone && dbPopulated === false) {
      setInitialCheckDone(true);
      navigate('/scan');
      dispatch({ type: 'SET_ACTIVE_TAB', payload: 'scan' });
    }
  }, [dbPopulated, navigate, dispatch, initialCheckDone]);

  const checkConnection = async () => {
    await withErrorHandling(
      async () => {
        const platform = await window.electronAPI.system.platform();
        if (platform) {
          setConnectionStatus('connected');
        }
      },
      'checkConnection',
      {
        onError: () => setConnectionStatus('disconnected'),
        fallbackValue: undefined
      }
    );
  };

  const checkDatabaseStatus = async () => {
    await withNetworkErrorHandling(
      async () => {
        const response = await axios.get('http://localhost:3001/api/graph/status');
        setDbPopulated(response.data.isPopulated);
      },
      'http://localhost:3001/api/graph/status',
      {
        onError: (error) => {
          errorService.logWarning('Failed to check database status', { error });
          setDbPopulated(false);
        },
        retries: 2,
        retryDelay: 1000
      }
    );
  };

  return (
    <Box sx={{ display: 'flex', flexDirection: 'column', height: '100vh' }}>
      <Header />
      <TabNavigation />

      <Box sx={{ flex: 1, overflow: 'auto', backgroundColor: '#f5f5f5' }}>
        <Container maxWidth={false} sx={{ py: 3, height: '100%' }}>
          <ErrorBoundary>
            <Suspense fallback={
              <Box sx={{ display: 'flex', justifyContent: 'center', alignItems: 'center', height: '100%' }}>
                <CircularProgress />
              </Box>
            }>
              <Routes>
                <Route path="/" element={<Navigate to="/status" replace />} />
<<<<<<< HEAD
                <Route path="/status" element={
                  <TabErrorBoundary tabName="Status">
                    <StatusTab />
                  </TabErrorBoundary>
                } />
                <Route path="/logs" element={
                  <TabErrorBoundary tabName="Logs">
                    <LogsTab />
                  </TabErrorBoundary>
                } />
                <Route path="/scan" element={
                  <TabErrorBoundary tabName="Scan">
                    <ScanTab />
                  </TabErrorBoundary>
                } />
                <Route path="/cli" element={
                  <TabErrorBoundary tabName="CLI">
                    <CLITab />
                  </TabErrorBoundary>
                } />
                <Route path="/visualize" element={
                  <TabErrorBoundary tabName="Visualize">
                    <VisualizeTab />
                  </TabErrorBoundary>
                } />
                <Route path="/generate-spec" element={
                  <TabErrorBoundary tabName="Generate Spec">
                    <GenerateSpecTab />
                  </TabErrorBoundary>
                } />
                <Route path="/generate-iac" element={
                  <TabErrorBoundary tabName="Generate IaC">
                    <GenerateIaCTab />
                  </TabErrorBoundary>
                } />
                <Route path="/undeploy" element={
                  <TabErrorBoundary tabName="Undeploy">
                    <UndeployTab />
                  </TabErrorBoundary>
                } />
                <Route path="/create-tenant" element={
                  <TabErrorBoundary tabName="Create Tenant">
                    <CreateTenantTab />
                  </TabErrorBoundary>
                } />
                <Route path="/agent-mode" element={
                  <TabErrorBoundary tabName="Agent Mode">
                    <AgentModeTab />
                  </TabErrorBoundary>
                } />
                <Route path="/threat-model" element={
                  <TabErrorBoundary tabName="Threat Model">
                    <ThreatModelTab />
                  </TabErrorBoundary>
                } />
                <Route path="/docs" element={
                  <TabErrorBoundary tabName="Documentation">
                    <DocsTab />
                  </TabErrorBoundary>
                } />
                <Route path="/config" element={
                  <TabErrorBoundary tabName="Configuration">
                    <ConfigTab />
                  </TabErrorBoundary>
                } />
=======
                <Route path="/status" element={<StatusTab />} />
                <Route path="/logs" element={<LogsTab />} />
                <Route path="/scan" element={<ScanTab />} />
                <Route path="/build" element={<Navigate to="/scan" replace />} />
                <Route path="/cli" element={<CLITab />} />
                <Route path="/visualize" element={<VisualizeTab />} />
                <Route path="/generate-spec" element={<GenerateSpecTab />} />
                <Route path="/generate-iac" element={<GenerateIaCTab />} />
                <Route path="/undeploy" element={<UndeployTab />} />
                <Route path="/create-tenant" element={<CreateTenantTab />} />
                <Route path="/agent-mode" element={<AgentModeTab />} />
                <Route path="/threat-model" element={<ThreatModelTab />} />
                <Route path="/docs" element={<DocsTab />} />
                <Route path="/config" element={<ConfigTab />} />
>>>>>>> d8cd836c
              </Routes>
            </Suspense>
          </ErrorBoundary>
        </Container>
      </Box>

      <StatusBar connectionStatus={connectionStatus} />
    </Box>
  );
};

export default App;<|MERGE_RESOLUTION|>--- conflicted
+++ resolved
@@ -71,22 +71,16 @@
         }
       });
 
-<<<<<<< HEAD
-      window.electronAPI.on('menu:new-build', () => {
+      window.electronAPI.on('menu:new-scan', () => {
         try {
-          dispatch({ type: 'SET_ACTIVE_TAB', payload: 'build' });
+          dispatch({ type: 'SET_ACTIVE_TAB', payload: 'scan' });
         } catch (error) {
-          errorService.logError(error as Error, 'component', { event: 'menu:new-build' });
+          errorService.logError(error as Error, 'component', { event: 'menu:new-scan' });
         }
       });
     } catch (error) {
       errorService.logError(error as Error, 'component', { context: 'electronAPI event setup' });
     }
-=======
-    window.electronAPI.on('menu:new-scan', () => {
-      dispatch({ type: 'SET_ACTIVE_TAB', payload: 'scan' });
-    });
->>>>>>> d8cd836c
 
     return () => {
       // Cleanup listeners
@@ -155,7 +149,6 @@
             }>
               <Routes>
                 <Route path="/" element={<Navigate to="/status" replace />} />
-<<<<<<< HEAD
                 <Route path="/status" element={
                   <TabErrorBoundary tabName="Status">
                     <StatusTab />
@@ -171,6 +164,7 @@
                     <ScanTab />
                   </TabErrorBoundary>
                 } />
+                <Route path="/build" element={<Navigate to="/scan" replace />} />
                 <Route path="/cli" element={
                   <TabErrorBoundary tabName="CLI">
                     <CLITab />
@@ -221,22 +215,6 @@
                     <ConfigTab />
                   </TabErrorBoundary>
                 } />
-=======
-                <Route path="/status" element={<StatusTab />} />
-                <Route path="/logs" element={<LogsTab />} />
-                <Route path="/scan" element={<ScanTab />} />
-                <Route path="/build" element={<Navigate to="/scan" replace />} />
-                <Route path="/cli" element={<CLITab />} />
-                <Route path="/visualize" element={<VisualizeTab />} />
-                <Route path="/generate-spec" element={<GenerateSpecTab />} />
-                <Route path="/generate-iac" element={<GenerateIaCTab />} />
-                <Route path="/undeploy" element={<UndeployTab />} />
-                <Route path="/create-tenant" element={<CreateTenantTab />} />
-                <Route path="/agent-mode" element={<AgentModeTab />} />
-                <Route path="/threat-model" element={<ThreatModelTab />} />
-                <Route path="/docs" element={<DocsTab />} />
-                <Route path="/config" element={<ConfigTab />} />
->>>>>>> d8cd836c
               </Routes>
             </Suspense>
           </ErrorBoundary>
