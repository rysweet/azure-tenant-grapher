import express from 'express';
import { createServer } from 'http';
import { Server as SocketIOServer } from 'socket.io';
import cors from 'cors';
import { spawn, ChildProcess } from 'child_process';
import * as path from 'path';
import * as fs from 'fs';
import { v4 as uuidv4 } from 'uuid';
import * as dotenv from 'dotenv';
import { Neo4jService } from './neo4j-service';
import { Neo4jContainer } from './neo4j-container';
import { logger } from './logger';

// Load .env file from the project root
dotenv.config({ path: path.join(__dirname, '../../../.env') });
logger.info('Backend starting with environment');
logger.debug('Environment variables:', {
  AZURE_TENANT_ID: process.env.AZURE_TENANT_ID ? 'SET' : 'NOT SET',
  NEO4J_URI: process.env.NEO4J_URI || 'NOT SET',
  NEO4J_PORT: process.env.NEO4J_PORT || 'NOT SET'
});

const app = express();
const httpServer = createServer(app);
const io = new SocketIOServer(httpServer, {
  cors: {
    origin: ['http://localhost:5173', 'app://./'],
    methods: ['GET', 'POST'],
  },
});

// Middleware
app.use(cors());
app.use(express.json());

// Store active processes
const activeProcesses = new Map<string, ChildProcess>();

// Initialize Neo4j service and container manager
const neo4jService = new Neo4jService();
const neo4jContainer = new Neo4jContainer();

// WebSocket connection handling
io.on('connection', (socket) => {
  logger.info('Client connected:', socket.id);

  // Subscribe to process output
  socket.on('subscribe', (processId: string) => {
    socket.join(`process-${processId}`);
    logger.debug(`Client ${socket.id} subscribed to process ${processId}`);
  });

  // Unsubscribe from process output
  socket.on('unsubscribe', (processId: string) => {
    socket.leave(`process-${processId}`);
    logger.debug(`Client ${socket.id} unsubscribed from process ${processId}`);
  });

  socket.on('disconnect', () => {
    logger.info('Client disconnected:', socket.id);
  });
});

// API Routes

// Get Azure tenant name
app.get('/api/tenant-name', async (req, res) => {
  try {
    const { exec } = require('child_process');
    const util = require('util');
    const execPromise = util.promisify(exec);

    try {
      // Try to get subscription name from Azure CLI (this is the human-readable name)
      const { stdout } = await execPromise('az account show --query "name" --output tsv');
      const name = stdout.trim();
      if (name && !name.includes('error') && name.length > 0) {
        logger.debug('Got Azure subscription name:', name);
        res.json({ name });
        return;
      }
    } catch (azError: any) {
      logger.debug('Azure CLI not available or not logged in:', azError?.message || azError);
    }

    // Fallback to tenant ID from env
    const tenantId = process.env.AZURE_TENANT_ID || 'Unknown';
    res.json({ name: tenantId });
  } catch (error) {
    logger.error('Error getting tenant name:', error);
    res.status(500).json({ error: 'Failed to get tenant name' });
  }
});

/**
 * Execute a CLI command
 */
app.post('/api/execute', (req, res) => {
  const { command, args = [] } = req.body;
  const processId = uuidv4();

  if (!command) {
    return res.status(400).json({ error: 'Command is required' });
  }

  // Use uv to run the atg CLI command
  const uvPath = process.env.UV_PATH || 'uv';
  const projectRoot = path.resolve(__dirname, '../../..');

  const fullArgs = ['run', 'atg', command, ...args];

  // Check for filter arguments for better logging
  const hasSubscriptionFilter = args.some((arg: string) => arg.startsWith('--filter-by-subscriptions'));
  const hasResourceGroupFilter = args.some((arg: string) => arg.startsWith('--filter-by-rgs'));
  const filters = [];
  if (hasSubscriptionFilter) {
    const subFilter = args.find((arg: string) => arg.startsWith('--filter-by-subscriptions'));
    filters.push(subFilter);
  }
  if (hasResourceGroupFilter) {
    const rgFilter = args.find((arg: string) => arg.startsWith('--filter-by-rgs'));
    filters.push(rgFilter);
  }

  logger.info('Executing CLI command:', {
    command: `${uvPath} ${fullArgs.join(' ')}`,
    cwd: projectRoot,
    processId,
    filters: filters.length > 0 ? filters : undefined
  });

  // Log filter details for debugging
  if (filters.length > 0) {
    logger.info(`Applying resource filters: ${filters.join(', ')}`);
  }

  const childProcess = spawn(uvPath, fullArgs, {
    cwd: projectRoot,
    env: {
      ...process.env,
      // Ensure the project root is in PYTHONPATH for proper module resolution
      PYTHONPATH: projectRoot,
    },
  });

  activeProcesses.set(processId, childProcess);

  // Stream stdout
  childProcess.stdout?.on('data', (data) => {
    const lines = data.toString().split('\n').filter((line: string) => line);
    io.to(`process-${processId}`).emit('output', {
      processId,
      type: 'stdout',
      data: lines,
      timestamp: new Date().toISOString(),
    });
  });

  // Stream stderr
  childProcess.stderr?.on('data', (data) => {
    const lines = data.toString().split('\n').filter((line: string) => line);
    io.to(`process-${processId}`).emit('output', {
      processId,
      type: 'stderr',
      data: lines,
      timestamp: new Date().toISOString(),
    });
  });

  // Handle process exit
  childProcess.on('exit', (code) => {
    io.to(`process-${processId}`).emit('process-exit', {
      processId,
      code,
      timestamp: new Date().toISOString(),
    });
    activeProcesses.delete(processId);
  });

  // Handle process error
  childProcess.on('error', (error) => {
    io.to(`process-${processId}`).emit('process-error', {
      processId,
      error: error.message,
      timestamp: new Date().toISOString(),
    });
    activeProcesses.delete(processId);
  });

  res.json({ processId, status: 'started' });
});

/**
 * Cancel a running process
 */
app.post('/api/cancel/:processId', (req, res) => {
  const { processId } = req.params;
  const process = activeProcesses.get(processId);

  if (!process) {
    return res.status(404).json({ error: 'Process not found' });
  }

  process.kill('SIGTERM');
  activeProcesses.delete(processId);

  res.json({ status: 'cancelled' });
});

/**
 * Get process status
 */
app.get('/api/status/:processId', (req, res) => {
  const { processId } = req.params;
  const process = activeProcesses.get(processId);

  if (!process) {
    return res.status(404).json({ error: 'Process not found' });
  }

  res.json({
    processId,
    status: 'running',
    pid: process.pid,
  });
});

/**
 * List all active processes
 */
app.get('/api/processes', (req, res) => {
  const processes = Array.from(activeProcesses.entries()).map(([id, process]) => ({
    id,
    pid: process.pid,
    status: 'running',
  }));

  res.json(processes);
});

/**
 * Check if database is populated
 */
app.get('/api/graph/status', async (req, res) => {
  try {
    const isPopulated = await neo4jService.isDatabasePopulated();
    const stats = isPopulated ? await neo4jService.getDatabaseStats() : null;
    res.json({
      isPopulated,
      stats
    });
  } catch (error) {
    logger.error('Error checking database status:', error);
    res.status(500).json({
      error: error instanceof Error ? error.message : 'Failed to check database status'
    });
  }
});

/**
 * Get database statistics
 */
app.get('/api/graph/stats', async (req, res) => {
  try {
    const stats = await neo4jService.getDatabaseStats();
    res.json(stats);
  } catch (error) {
    logger.error('Error fetching database stats:', error);
    res.status(500).json({
      error: error instanceof Error ? error.message : 'Failed to fetch database statistics'
    });
  }
});

/**
 * Get full graph data from Neo4j
 */
app.get('/api/graph', async (req, res) => {
  try {
    const graphData = await neo4jService.getFullGraph();
    res.json(graphData);
  } catch (error) {
    logger.error('Error fetching graph:', error);
    res.status(500).json({
      error: error instanceof Error ? error.message : 'Failed to fetch graph data'
    });
  }
});

/**
 * Search nodes in the graph
 */
app.get('/api/graph/search', async (req, res) => {
  const { query } = req.query;

  if (!query || typeof query !== 'string') {
    return res.status(400).json({ error: 'Query parameter is required' });
  }

  try {
    const nodes = await neo4jService.searchNodes(query);
    res.json(nodes);
  } catch (error) {
    logger.error('Error searching nodes:', error);
    res.status(500).json({
      error: error instanceof Error ? error.message : 'Failed to search nodes'
    });
  }
});

/**
 * Get node details
 */
app.get('/api/graph/node/:nodeId', async (req, res) => {
  const { nodeId } = req.params;

  try {
    const details = await neo4jService.getNodeDetails(nodeId);
    if (!details) {
      return res.status(404).json({ error: 'Node not found' });
    }
    res.json(details);
  } catch (error) {
    logger.error('Error fetching node details:', error);
    res.status(500).json({
      error: error instanceof Error ? error.message : 'Failed to fetch node details'
    });
  }
});

/**
 * Fetch tenants from Neo4j graph database
 */
app.get('/api/neo4j/tenants', async (req, res) => {
  try {
    const neo4j = require('neo4j-driver');
    const driver = neo4j.driver(
      process.env.NEO4J_URI || 'bolt://localhost:7687',
      neo4j.auth.basic('neo4j', process.env.NEO4J_PASSWORD || 'password')
    );

    const session = driver.session();
    try {
      const result = await session.run(
        'MATCH (t:Tenant) RETURN t.id as id, t.name as name ORDER BY t.name'
      );

      const tenants = result.records.map((record: any) => ({
        id: record.get('id'),
        name: record.get('name') || record.get('id')
      }));

      res.json({ tenants });
    } finally {
      await session.close();
      await driver.close();
    }
  } catch (error: any) {
    console.error('Failed to fetch tenants from Neo4j:', error);
    res.json({ tenants: [], error: error.message });
  }
});

/**
 * Neo4j container status endpoint
 */
app.get('/api/neo4j/status', async (req, res) => {
  try {
    const status = await neo4jContainer.getStatus();
    res.json(status);
  } catch (error) {
    res.status(500).json({
      error: error instanceof Error ? error.message : 'Failed to get Neo4j status'
    });
  }
});

/**
 * Start Neo4j container
 */
app.post('/api/neo4j/start', async (req, res) => {
  try {
    await neo4jContainer.start();
    res.json({ success: true, message: 'Neo4j container started' });
  } catch (error) {
    res.status(500).json({
      error: error instanceof Error ? error.message : 'Failed to start Neo4j'
    });
  }
});

/**
 * Stop Neo4j container
 */
app.post('/api/neo4j/stop', async (req, res) => {
  try {
    await neo4jContainer.stop();
    res.json({ success: true, message: 'Neo4j container stopped' });
  } catch (error) {
    res.status(500).json({
      error: error instanceof Error ? error.message : 'Failed to stop Neo4j'
    });
  }
});

/**
 * MCP server status endpoint
 */
app.get('/api/mcp/status', async (req, res) => {
  try {
    // Check if MCP pidfile exists - use the project root path
    const projectRoot = path.join(__dirname, '../../..');
    const mcpPidfile = path.join(projectRoot, 'outputs', 'mcp_server.pid');
    const statusFile = path.join(projectRoot, 'outputs', 'mcp_server.status');

    // First try to check the healthcheck endpoint
    try {
      const healthResponse = await fetch('http://localhost:8080/health', {
        signal: AbortSignal.timeout(1000) // 1 second timeout
      });
      if (healthResponse.ok) {
        // MCP server is running with healthcheck
        let pid: number | undefined;
        if (fs.existsSync(mcpPidfile)) {
          pid = parseInt(fs.readFileSync(mcpPidfile, 'utf-8').trim());
        }
        res.json({ running: true, pid, status: 'ready', healthcheck: true });
        return;
      }
    } catch (e) {
      // Healthcheck failed, fall back to file checks
    }

    // Check the status file for readiness state
    if (fs.existsSync(statusFile)) {
      const status = fs.readFileSync(statusFile, 'utf-8').trim();
      if (status === 'ready') {
        // Double-check the PID is still valid
        if (fs.existsSync(mcpPidfile)) {
          const pid = parseInt(fs.readFileSync(mcpPidfile, 'utf-8').trim());
          try {
            process.kill(pid, 0); // Signal 0 checks if process exists
            res.json({ running: true, pid, status: 'ready' });
            return;
          } catch {
            // Process doesn't exist, clean up files
            fs.unlinkSync(mcpPidfile);
            fs.unlinkSync(statusFile);
            res.json({ running: false });
            return;
          }
        }
      } else if (status === 'starting') {
        // MCP is still starting up
        res.json({ running: false, status: 'starting' });
        return;
      }
    }

    // Fallback to just PID check
    if (fs.existsSync(mcpPidfile)) {
      const pid = parseInt(fs.readFileSync(mcpPidfile, 'utf-8').trim());

      // Check if process is actually running
      try {
        process.kill(pid, 0); // Signal 0 checks if process exists
        res.json({ running: true, pid });
      } catch {
        // Process not running, clean up pidfile
        fs.unlinkSync(mcpPidfile);
        res.json({ running: false });
      }
    } else {
      res.json({ running: false });
    }
  } catch (error) {
    console.error('Failed to check MCP status:', error);
    res.json({ running: false, error: error instanceof Error ? error.message : 'Unknown error' });
  }
});

/**
 * Get environment configuration
 */
app.get('/api/config/env', (req, res) => {
  logger.debug('Config endpoint accessed');

  // Read from .env file if it exists
  const envPath = path.join(process.cwd(), '.env');
  let envConfig: Record<string, string> = {};

  if (fs.existsSync(envPath)) {
    try {
      const envContent = fs.readFileSync(envPath, 'utf8');
      envContent.split('\n').forEach(line => {
        line = line.trim();
        if (line && !line.startsWith('#')) {
          const [key, ...valueParts] = line.split('=');
          if (key) {
            envConfig[key.trim()] = valueParts.join('=').trim();
          }
        }
      });
    } catch (error) {
      logger.error('Failed to read .env file:', error);
    }
  }

  // Merge with process.env (process.env takes precedence)
  const config = {
    AZURE_TENANT_ID: process.env.AZURE_TENANT_ID || envConfig.AZURE_TENANT_ID || '',
    AZURE_CLIENT_ID: process.env.AZURE_CLIENT_ID || envConfig.AZURE_CLIENT_ID || '',
    AZURE_CLIENT_SECRET: process.env.AZURE_CLIENT_SECRET || envConfig.AZURE_CLIENT_SECRET || '',
    NEO4J_PORT: process.env.NEO4J_PORT || envConfig.NEO4J_PORT || '7687',
    NEO4J_URI: process.env.NEO4J_URI || envConfig.NEO4J_URI || 'bolt://localhost:7687',
    NEO4J_USER: process.env.NEO4J_USER || envConfig.NEO4J_USER || 'neo4j',
    NEO4J_PASSWORD: process.env.NEO4J_PASSWORD || envConfig.NEO4J_PASSWORD || '',
    LOG_LEVEL: process.env.LOG_LEVEL || envConfig.LOG_LEVEL || 'INFO',
    AZURE_OPENAI_ENDPOINT: process.env.AZURE_OPENAI_ENDPOINT || envConfig.AZURE_OPENAI_ENDPOINT || '',
    AZURE_OPENAI_KEY: process.env.AZURE_OPENAI_KEY || envConfig.AZURE_OPENAI_KEY || '',
    AZURE_OPENAI_API_VERSION: process.env.AZURE_OPENAI_API_VERSION || envConfig.AZURE_OPENAI_API_VERSION || '2024-02-01',
    AZURE_OPENAI_MODEL_CHAT: process.env.AZURE_OPENAI_MODEL_CHAT || envConfig.AZURE_OPENAI_MODEL_CHAT || '',
    AZURE_OPENAI_MODEL_REASONING: process.env.AZURE_OPENAI_MODEL_REASONING || envConfig.AZURE_OPENAI_MODEL_REASONING || '',
    RESOURCE_LIMIT: process.env.RESOURCE_LIMIT || envConfig.RESOURCE_LIMIT || '',
  };

  res.json(config);
});

/**
 * Get markdown file content
 */
app.get('/api/docs/:filePath(*)', async (req, res) => {
  try {
    const filePath = decodeURIComponent(req.params.filePath);

    // Security: ensure the file is within the project directory
    // From spa/backend/src, we need to go up 3 levels to reach azure-tenant-grapher root
    const projectRoot = path.resolve(__dirname, '../../..');
    const fullFilePath = path.resolve(projectRoot, filePath);

    // Check if the resolved path is within the project directory
    if (!fullFilePath.startsWith(projectRoot)) {
      logger.warn('Docs API: Access denied - path outside project root:', filePath);
      return res.status(403).json({ error: 'Access denied' });
    }

    // Check if file exists and is a markdown file
    if (!fs.existsSync(fullFilePath)) {
      return res.status(404).json({ error: 'File not found', path: fullFilePath });
    }

    if (!fullFilePath.endsWith('.md')) {
      return res.status(400).json({ error: 'Only markdown files are supported' });
    }

    // Read file content
    const content = fs.readFileSync(fullFilePath, 'utf8');
    res.json(content);

  } catch (error) {
    logger.error('Error serving markdown file:', error);
    res.status(500).json({
      error: error instanceof Error ? error.message : 'Failed to read file'
    });
  }
});

/**
 * Check system dependencies
 */
app.get('/api/dependencies', async (req, res) => {
  const { exec } = require('child_process');
  const util = require('util');
  const execPromise = util.promisify(exec);

  const dependencies = [];

  // Check Python
  try {
    const { stdout } = await execPromise('python3 --version');
    const version = stdout.trim().split(' ')[1];
    dependencies.push({ name: 'Python', installed: true, version, required: '>=3.9' });
  } catch {
    dependencies.push({ name: 'Python', installed: false, required: '>=3.9' });
  }

  // Check Docker
  try {
    const { stdout } = await execPromise('docker --version');
    const version = stdout.match(/Docker version ([0-9.]+)/)?.[1] || 'unknown';
    dependencies.push({ name: 'Docker', installed: true, version, required: 'any' });
  } catch {
    dependencies.push({ name: 'Docker', installed: false, required: 'any' });
  }

  // Check Azure CLI - try multiple approaches
  let azInstalled = false;
  let azVersion = 'unknown';

  // Method 1: Try 'which az' command
  try {
    const { stdout: whichOutput } = await execPromise('which az');
    if (whichOutput && whichOutput.trim()) {
      // Found az in PATH, now get version (capture both stdout and stderr)
      try {
        const { stdout: versionOutput } = await execPromise('az --version 2>&1 | grep azure-cli | head -1');
        if (versionOutput && versionOutput.includes('azure-cli')) {
          azVersion = versionOutput.match(/azure-cli\s+([0-9.]+)/)?.[1] || 'unknown';
          azInstalled = true;
        }
      } catch {
        // Fallback: just check if az command exists
        azInstalled = true;
        azVersion = 'detected';
      }
    }
  } catch (error) {
    // Method 2: Try common installation paths
    const commonPaths = ['/usr/local/bin/az', '/opt/homebrew/bin/az', '/usr/bin/az'];

    for (const azPath of commonPaths) {
      try {
        // Check if file exists and is executable
        await execPromise(`test -x "${azPath}"`);
        // If we get here, the file exists and is executable
        const { stdout: versionOutput } = await execPromise(`"${azPath}" --version 2>&1 | grep azure-cli | head -1`);
        if (versionOutput && versionOutput.includes('azure-cli')) {
          azVersion = versionOutput.match(/azure-cli\s+([0-9.]+)/)?.[1] || 'unknown';
          azInstalled = true;
          break;
        } else {
          // File exists but couldn't get version - still mark as installed
          azInstalled = true;
          azVersion = 'detected';
          break;
        }
      } catch (pathError) {
        // Continue to next path
        continue;
      }
    }

    // Method 3: Last resort - try direct az command (might work even if which fails)
    if (!azInstalled) {
      try {
        const { stdout: directOutput } = await execPromise('az --version 2>&1 | head -1');
        if (directOutput && directOutput.includes('azure-cli')) {
          azVersion = directOutput.match(/azure-cli\s+([0-9.]+)/)?.[1] || 'unknown';
          azInstalled = true;
        }
      } catch (finalError) {
        // All methods failed
      }
    }
  }

  dependencies.push({
    name: 'Azure CLI',
    installed: azInstalled,
    version: azInstalled ? azVersion : undefined,
    required: '>=2.0'
  });

  // Check Neo4j - check if Docker container is running
  const neo4jStatus = await neo4jContainer.getStatus();
  dependencies.push({
    name: 'Neo4j',
    installed: neo4jStatus.running && (neo4jStatus.health === 'healthy' || neo4jStatus.health === 'starting'),
    version: neo4jStatus.version || '5.25.1', // Use actual version from container if available
    required: '>=5.0',
    status: neo4jStatus.health
  });

  // Check Terraform
  try {
    const { stdout } = await execPromise('terraform --version');
    const version = stdout.match(/Terraform v([0-9.]+)/)?.[1] || 'unknown';
    dependencies.push({ name: 'Terraform', installed: true, version, required: '>=1.0' });
  } catch {
    dependencies.push({ name: 'Terraform', installed: false, required: '>=1.0' });
  }

  res.json(dependencies);
});

/**
 * Health check endpoint
 */
app.get('/api/health', async (req, res) => {
  const neo4jStatus = await neo4jContainer.getStatus();
  res.json({
    status: 'healthy',
    timestamp: new Date().toISOString(),
    activeProcesses: activeProcesses.size,
    neo4j: neo4jStatus
  });
});

/**
 * Test Azure connection
 */
app.get('/api/test/azure', async (req, res) => {
  try {
    const { exec } = require('child_process');
    const { promisify } = require('util');
    const execPromise = promisify(exec);

    // Check if Azure CLI is installed
    try {
      await execPromise('which az');
    } catch {
      return res.json({ success: false, error: 'Azure CLI not installed' });
    }

    // Check current Azure authentication status
    try {
      const { stdout } = await execPromise('az account show --only-show-errors 2>&1');
      const account = JSON.parse(stdout);

      // Successfully got account info, we're authenticated
      return res.json({
        success: true,
        accountInfo: {
          name: account.name,
          id: account.id,
          tenantId: account.tenantId,
          user: account.user?.name || account.user?.type || 'Service Principal'
        }
      });
    } catch (error: any) {
      // Not authenticated, check if we have service principal credentials to try
      const tenantId = process.env.AZURE_TENANT_ID;
      const clientId = process.env.AZURE_CLIENT_ID;
      const clientSecret = process.env.AZURE_CLIENT_SECRET;

      if (tenantId && clientId && clientSecret) {
        // Try to authenticate with service principal
        try {
          await execPromise(`az login --service-principal -u ${clientId} -p ${clientSecret} --tenant ${tenantId} --only-show-errors 2>&1`);
          const { stdout } = await execPromise('az account show --only-show-errors 2>&1');
          const account = JSON.parse(stdout);
          return res.json({
            success: true,
            accountInfo: {
              name: account.name,
              id: account.id,
              tenantId: account.tenantId,
              user: 'Service Principal'
            }
          });
        } catch (loginError: any) {
          return res.json({ success: false, error: 'Failed to authenticate with service principal' });
        }
      } else {
        return res.json({ success: false, error: 'Not authenticated with Azure CLI' });
      }
    }
  } catch (error: any) {
    logger.error('Azure connection test failed:', error);
    res.json({ success: false, error: error.message });
  }
});

/**
 * Test Azure OpenAI connection
 */
app.get('/api/test/azure-openai', async (req, res) => {
  try {
    const endpoint = process.env.AZURE_OPENAI_ENDPOINT;
    const apiKey = process.env.AZURE_OPENAI_KEY;
    const apiVersion = process.env.AZURE_OPENAI_API_VERSION || '2024-02-01';
    const modelChat = process.env.AZURE_OPENAI_MODEL_CHAT;
    const modelReasoning = process.env.AZURE_OPENAI_MODEL_REASONING;

    logger.debug('Azure OpenAI config check:', {
      endpoint: endpoint ? 'SET' : 'NOT SET',
      apiKey: apiKey ? 'SET' : 'NOT SET',
      apiVersion,
      modelChat: modelChat || 'NOT SET',
      modelReasoning: modelReasoning || 'NOT SET'
    });

    if (!endpoint || !apiKey) {
      const missing = [];
      if (!endpoint) missing.push('AZURE_OPENAI_ENDPOINT');
      if (!apiKey) missing.push('AZURE_OPENAI_KEY');
      return res.json({
        success: false,
        error: `Azure OpenAI not configured. Missing: ${missing.join(', ')}`
      });
    }

    // Test the API key by making a minimal inference request
    try {
      // If we have a chat model configured, test with actual inference
      if (modelChat) {
        const url = `${endpoint}/openai/deployments/${modelChat}/chat/completions?api-version=${apiVersion}`;
        const response = await fetch(url, {
          method: 'POST',
          headers: {
            'api-key': apiKey,
            'Content-Type': 'application/json'
          },
          body: JSON.stringify({
            messages: [
              {role: 'system', content: 'You are a helpful assistant that tells tech jokes.'},
              {role: 'user', content: 'Tell me a short, funny joke about Microsoft Azure cloud services.'}
            ],
            max_tokens: 100,
            temperature: 0.7
          })
        });

        if (response.ok) {
          const data: any = await response.json();
          const endpointHost = new URL(endpoint).host;
          const joke = data.choices?.[0]?.message?.content?.trim() || 'No joke returned';
          return res.json({
            success: true,
            message: `Azure OpenAI is working! Here's a joke: ${joke}`,
            endpoint: endpointHost,
            model: data.model || modelChat,
            models: {
              chat: modelChat,
              reasoning: modelReasoning || 'Not configured'
            }
          });
        } else if (response.status === 401) {
          return res.json({ success: false, error: 'Azure OpenAI API key is invalid or expired. Please check your AZURE_OPENAI_KEY environment variable.' });
        } else if (response.status === 404) {
          return res.json({ success: false, error: `Azure OpenAI deployment '${modelChat}' not found. Please verify the model name in AZURE_OPENAI_MODEL_CHAT matches an existing deployment.` });
        } else {
          const errorText = await response.text();
          logger.error('Azure OpenAI inference failed:', response.status, errorText);
          return res.json({ success: false, error: `Azure OpenAI inference test failed (${response.status}). Check your endpoint URL and model deployment configuration.` });
        }
      } else {
        // When no model is configured, use gpt-4 as default for health check
        // This tests if the endpoint and API key are valid
        const testModel = 'gpt-4';
        const url = `${endpoint}/openai/deployments/${testModel}/chat/completions?api-version=${apiVersion}`;
        const response = await fetch(url, {
          method: 'POST',
          headers: {
            'api-key': apiKey,
            'Content-Type': 'application/json'
          },
          body: JSON.stringify({
            messages: [{role: 'user', content: 'Tell me a joke about Microsoft Azure'}],
            max_tokens: 50,
            temperature: 0.7
          })
        });

        if (response.ok) {
          const data: any = await response.json();
          const endpointHost = new URL(endpoint).host;
          return res.json({
            success: true,
            message: 'Azure OpenAI configured and working',
            endpoint: endpointHost,
            models: {
              chat: 'gpt-4 (default for test)',
              reasoning: modelReasoning || 'Not configured'
            }
          });
        } else if (response.status === 401) {
<<<<<<< HEAD
          return res.json({ success: false, error: 'Invalid Azure OpenAI API key' });
        } else if (response.status === 404) {
          // If gpt-4 deployment not found, the API is working but deployment name is different
          return res.json({ 
            success: false, 
            error: `No 'gpt-4' deployment found. Please configure AZURE_OPENAI_MODEL_CHAT with your deployment name.` 
          });
=======
          return res.json({ success: false, error: 'Azure OpenAI API key is invalid or expired. Please check your AZURE_OPENAI_KEY environment variable.' });
>>>>>>> d8cd836c
        } else {
          return res.json({ success: false, error: `Azure OpenAI API connection failed (${response.status}). Please check your AZURE_OPENAI_ENDPOINT configuration.` });
        }
      }
    } catch (error: any) {
      logger.error('Azure OpenAI API call failed:', error);
      return res.json({ success: false, error: `Failed to connect to Azure OpenAI service. Check your network connection and endpoint configuration. Error: ${error.message}` });
    }
  } catch (error: any) {
    logger.error('Azure OpenAI connection test failed:', error);
    res.json({ success: false, error: `Azure OpenAI test encountered an unexpected error: ${error.message}` });
  }
});

/**
 * Check Microsoft Graph API permissions
 */
app.get('/api/test/graph-permissions', async (req, res) => {
  try {
    logger.debug('Checking Graph API permissions...');

    // Check if we have the required environment variables for service principal auth
    const tenantId = process.env.AZURE_TENANT_ID;
    const clientId = process.env.AZURE_CLIENT_ID;
    const clientSecret = process.env.AZURE_CLIENT_SECRET;

    const hasServicePrincipalAuth = tenantId && clientId && clientSecret;
    let accessToken = null;

    if (hasServicePrincipalAuth) {
      logger.debug('Testing Graph API permissions with service principal authentication');
    } else {
      logger.debug('Service principal credentials not found, attempting Azure CLI authentication');
      
      // Try to get access token from Azure CLI
      try {
        const { exec } = require('child_process');
        const { promisify } = require('util');
        const execPromise = promisify(exec);
        
        const { stdout } = await execPromise('az account get-access-token --resource https://graph.microsoft.com --query "accessToken" --output tsv', {
          timeout: 10000
        });
        accessToken = stdout.trim();
        logger.debug('Successfully obtained access token from Azure CLI');
      } catch (error: any) {
        logger.debug('Azure CLI authentication failed:', error.message);
        return res.json({
          success: false,
          error: 'No authentication method available. Please either:\n1. Set AZURE_TENANT_ID, AZURE_CLIENT_ID, and AZURE_CLIENT_SECRET environment variables, OR\n2. Login with Azure CLI (az login)',
          permissions: {
            users: false,
            groups: false,
            servicePrincipals: false,
            directoryRoles: false
          }
        });
      }
    }

    // Try to make actual Graph API calls to test permissions
    try {
      const permissions = {
        users: false,
        groups: false,
        servicePrincipals: false,
        directoryRoles: false
      };

      // Get access token for Microsoft Graph (if not already obtained from Azure CLI)
      if (!accessToken && hasServicePrincipalAuth) {
        const tokenUrl = `https://login.microsoftonline.com/${tenantId}/oauth2/v2.0/token`;
        const tokenResponse = await fetch(tokenUrl, {
          method: 'POST',
          headers: {
            'Content-Type': 'application/x-www-form-urlencoded',
          },
          body: new URLSearchParams({
            client_id: clientId,
            client_secret: clientSecret,
            scope: 'https://graph.microsoft.com/.default',
            grant_type: 'client_credentials'
          })
        });

        if (!tokenResponse.ok) {
          const tokenError = await tokenResponse.text();
          logger.error('Failed to get Graph API token:', tokenError);
          return res.json({
            success: false,
            error: 'Failed to authenticate with Microsoft Graph API. Check your service principal credentials.',
            permissions
          });
        }

        const tokenData: any = await tokenResponse.json();
        accessToken = tokenData.access_token;

        if (!accessToken) {
          return res.json({
            success: false,
            error: 'No access token received from Microsoft Graph API',
            permissions
          });
        }
      }

      const headers = {
        'Authorization': `Bearer ${accessToken}`,
        'Content-Type': 'application/json'
      };

      // Test 1: Check if we can read users
      try {
        const usersResponse = await fetch('https://graph.microsoft.com/v1.0/users?$top=1', {
          headers,
          signal: AbortSignal.timeout(10000)
        });
        
        if (usersResponse.ok) {
          const usersData: any = await usersResponse.json();
          permissions.users = true;
          logger.debug('✅ Can read users:', usersData.value?.length || 0, 'users found');
        } else if (usersResponse.status === 403) {
          logger.debug('❌ Cannot read users - insufficient permissions');
        } else {
          logger.debug('❌ Cannot read users - error:', usersResponse.status);
        }
      } catch (error) {
        logger.debug('❌ Cannot read users - network error:', error);
      }

      // Test 2: Check if we can read groups
      try {
        const groupsResponse = await fetch('https://graph.microsoft.com/v1.0/groups?$top=1', {
          headers,
          signal: AbortSignal.timeout(10000)
        });
        
        if (groupsResponse.ok) {
          const groupsData: any = await groupsResponse.json();
          permissions.groups = true;
          logger.debug('✅ Can read groups:', groupsData.value?.length || 0, 'groups found');
        } else if (groupsResponse.status === 403) {
          logger.debug('❌ Cannot read groups - insufficient permissions');
        } else {
          logger.debug('❌ Cannot read groups - error:', groupsResponse.status);
        }
      } catch (error) {
        logger.debug('❌ Cannot read groups - network error:', error);
      }

      // Test 3: Check if we can read service principals
      try {
        const spResponse = await fetch('https://graph.microsoft.com/v1.0/servicePrincipals?$top=1', {
          headers,
          signal: AbortSignal.timeout(10000)
        });
        
        if (spResponse.ok) {
          const spData: any = await spResponse.json();
          permissions.servicePrincipals = true;
          logger.debug('✅ Can read service principals:', spData.value?.length || 0, 'service principals found');
        } else if (spResponse.status === 403) {
          logger.debug('❌ Cannot read service principals - insufficient permissions');
        } else {
          logger.debug('❌ Cannot read service principals - error:', spResponse.status);
        }
      } catch (error) {
        logger.debug('❌ Cannot read service principals - network error:', error);
      }

      // Test 4: Check if we can read directory roles
      try {
        const rolesResponse = await fetch('https://graph.microsoft.com/v1.0/directoryRoles?$top=1', {
          headers,
          signal: AbortSignal.timeout(10000)
        });
        
        if (rolesResponse.ok) {
          const rolesData: any = await rolesResponse.json();
          permissions.directoryRoles = true;
          logger.debug('✅ Can read directory roles:', rolesData.value?.length || 0, 'roles found');
        } else if (rolesResponse.status === 403) {
          logger.debug('❌ Cannot read directory roles - insufficient permissions');
        } else {
          logger.debug('❌ Cannot read directory roles - error:', rolesResponse.status);
        }
      } catch (error) {
        logger.debug('❌ Cannot read directory roles - network error:', error);
      }

      // Determine if user has sufficient permissions
      // Method 1: Has the basic required permissions (User.Read.All AND Group.Read.All)
      const hasBasicRequired = permissions.users && permissions.groups;
      
      // Method 2: Has Directory.Read.All (indicated by having servicePrincipals AND directoryRoles)
      const hasDirectoryReadAll = permissions.servicePrincipals && permissions.directoryRoles;
      
      // Method 3: Has mixed permissions that include core requirements + additional (likely Directory.Read.All)
      const hasSufficientMixed = (permissions.users || permissions.servicePrincipals) && 
                                 (permissions.groups || permissions.directoryRoles) &&
                                 (permissions.servicePrincipals || permissions.directoryRoles);

      const success = hasBasicRequired || hasDirectoryReadAll || hasSufficientMixed;

      let message = '';
      if (success) {
        if (hasBasicRequired) {
          message = 'Required Graph API permissions (User.Read.All, Group.Read.All) are configured';
        } else if (hasDirectoryReadAll) {
          message = 'Directory.Read.All permission detected - provides access to all required resources';
        } else {
          message = 'Sufficient Graph API permissions detected - can read required directory objects';
        }
      } else {
        const missing = [];
        const suggestions = [];
        
        if (!permissions.users && !permissions.servicePrincipals) {
          missing.push('User.Read.All');
        }
        if (!permissions.groups && !permissions.directoryRoles) {
          missing.push('Group.Read.All');
        }
        
        if (missing.length > 0) {
          suggestions.push(`Grant specific permissions: ${missing.join(', ')}`);
        }
        suggestions.push('Or grant Directory.Read.All for comprehensive access');
        
        message = `Insufficient Graph API permissions. ${suggestions.join(' ')}`;
      }

      return res.json({
        success,
        permissions,
        allRequired: success, // Updated to reflect the actual success status
        message,
        details: {
          authMethod: hasServicePrincipalAuth ? 'Service Principal' : 'Azure CLI',
          tenantId: tenantId || 'Unknown',
          clientId: hasServicePrincipalAuth && clientId ? clientId.substring(0, 8) + '...' : undefined,
          detectedPermissionLevel: hasDirectoryReadAll ? 'Directory.Read.All' : 
                                   hasBasicRequired ? 'Specific (User+Group)' : 
                                   hasSufficientMixed ? 'Mixed/Sufficient' : 'Insufficient'
        }
      });

    } catch (error: any) {
      logger.error('Graph API permissions test failed:', error);
      
      return res.json({
        success: false,
        error: `Failed to test Graph API permissions: ${error.message}`,
        permissions: {
          users: false,
          groups: false,
          servicePrincipals: false,
          directoryRoles: false
        }
      });
    }

  } catch (error: any) {
    logger.error('Graph API permissions check failed:', error);
    res.json({
      success: false,
      error: error.message,
      permissions: {
        users: false,
        groups: false,
        servicePrincipals: false,
        directoryRoles: false
      }
    });
  }
});

// Error handling middleware
app.use((err: any, req: express.Request, res: express.Response, next: express.NextFunction) => {
  logger.error('Internal server error:', err);
  res.status(500).json({ error: 'Internal server error' });
});

// Cleanup on exit
process.on('SIGINT', async () => {
  logger.info('Shutting down server...');
  activeProcesses.forEach((process) => {
    process.kill('SIGTERM');
  });
  await neo4jService.close();
  process.exit(0);
});

const PORT = process.env.BACKEND_PORT || 3001;

// Start the server and initialize Neo4j
async function startServer() {
  try {
    // Start Neo4j container first
    logger.info('Starting Neo4j container...');
    await neo4jContainer.start();
    logger.info('Neo4j container is ready');

    // Re-initialize Neo4j service connection after container is ready
    setTimeout(() => {
      // Give Neo4j service a moment to reconnect
      logger.debug('Neo4j service should now be connected');
    }, 2000);

  } catch (error) {
    logger.error('Failed to start Neo4j container:', error);
    logger.warn('Continuing without Neo4j - some features may not work');
  }

  // Start the HTTP server
  httpServer.listen(PORT, () => {
    logger.info(`Backend server running on http://localhost:${PORT}`);
    logger.info('WebSocket server ready for connections');
  });
}

// Start everything
startServer();<|MERGE_RESOLUTION|>--- conflicted
+++ resolved
@@ -866,17 +866,13 @@
             }
           });
         } else if (response.status === 401) {
-<<<<<<< HEAD
-          return res.json({ success: false, error: 'Invalid Azure OpenAI API key' });
+          return res.json({ success: false, error: 'Azure OpenAI API key is invalid or expired. Please check your AZURE_OPENAI_KEY environment variable.' });
         } else if (response.status === 404) {
           // If gpt-4 deployment not found, the API is working but deployment name is different
           return res.json({ 
             success: false, 
             error: `No 'gpt-4' deployment found. Please configure AZURE_OPENAI_MODEL_CHAT with your deployment name.` 
           });
-=======
-          return res.json({ success: false, error: 'Azure OpenAI API key is invalid or expired. Please check your AZURE_OPENAI_KEY environment variable.' });
->>>>>>> d8cd836c
         } else {
           return res.json({ success: false, error: `Azure OpenAI API connection failed (${response.status}). Please check your AZURE_OPENAI_ENDPOINT configuration.` });
         }
